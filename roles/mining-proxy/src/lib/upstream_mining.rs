#![allow(dead_code)]

use super::EXTRANONCE_RANGE_1_LENGTH;
use roles_logic_sv2::utils::Id;

use super::downstream_mining::{Channel, DownstreamMiningNode, StdFrame as DownstreamFrame};
use async_channel::{Receiver, SendError, Sender};
use async_recursion::async_recursion;
use codec_sv2::{Frame, HandshakeRole, Initiator, StandardEitherFrame, StandardSv2Frame};
use network_helpers::noise_connection_tokio::Connection;
use nohash_hasher::BuildNoHashHasher;
use roles_logic_sv2::{
    channel_logic::{
        channel_factory::{ExtendedChannelKind, OnNewShare, ProxyExtendedChannelFactory, Share},
        proxy_group_channel::GroupChannels,
    },
    common_messages_sv2::{Protocol, SetupConnection},
    common_properties::{
        IsMiningDownstream, IsMiningUpstream, IsUpstream, RequestIdMapper, UpstreamChannel,
    },
    errors::Error,
    handlers::mining::{ParseUpstreamMiningMessages, SendTo, SupportedChannelTypes},
    job_dispatcher::GroupChannelJobDispatcher,
    mining_sv2::*,
    parsers::{CommonMessages, Mining, MiningDeviceMessages, PoolMessages},
    routing_logic::MiningProxyRoutingLogic,
    selectors::{DownstreamMiningSelector, ProxyDownstreamMiningSelector as Prs},
    template_distribution_sv2::SubmitSolution,
    utils::{GroupId, Mutex},
};
use std::{collections::HashMap, sync::Arc};
use tokio::{net::TcpStream, task};
use tracing::error;

use stratum_common::bitcoin::TxOut;

pub type Message = PoolMessages<'static>;
pub type StdFrame = StandardSv2Frame<Message>;
pub type EitherFrame = StandardEitherFrame<Message>;
pub type ProxyRemoteSelector = Prs<DownstreamMiningNode>;

#[derive(Debug)]
#[allow(clippy::large_enum_variant)]
pub enum ChannelKind {
    Group(GroupChannels),
    Extended(Option<ProxyExtendedChannelFactory>),
}
impl ChannelKind {
    pub fn is_extended(&self) -> bool {
        match self {
            ChannelKind::Group(_) => false,
            ChannelKind::Extended(_) => true,
        }
    }

    fn is_initialized(&self) -> bool {
        !matches!(self, ChannelKind::Extended(None))
    }

    fn get_factory(&mut self) -> &mut ProxyExtendedChannelFactory {
        match self {
            ChannelKind::Extended(Some(f)) => f,
            _ => panic!("Channel factory not available"),
        }
    }

    fn initialize_factory(
        &mut self,
        group_id: Arc<Mutex<GroupId>>,
        extranonces: ExtendedExtranonce,
        downstream_share_per_minute: f32,
        upstream_target: Target,
        up_id: u32,
    ) {
        match self {
            ChannelKind::Group(_) => panic!("Impossible to initialize factory for group channel"),
            ChannelKind::Extended(Some(_)) => panic!("Factory already initialized"),
            ChannelKind::Extended(None) => {
                let kind = ExtendedChannelKind::Proxy { upstream_target };
                let factory = ProxyExtendedChannelFactory::new(
                    group_id,
                    extranonces,
                    None,
                    downstream_share_per_minute,
                    kind,
                    Some(vec![]),
                    String::from(""),
                    up_id,
                );
                *self = Self::Extended(Some(factory));
            }
        }
    }

    fn reset(&mut self) {
        match self {
            ChannelKind::Group(_) => {
                *self = ChannelKind::Group(GroupChannels::new());
            }
            ChannelKind::Extended(_) => {
                *self = ChannelKind::Extended(None);
            }
        }
    }
}

impl From<super::ChannelKind> for ChannelKind {
    fn from(v: super::ChannelKind) -> Self {
        match v {
            super::ChannelKind::Group => Self::Group(GroupChannels::new()),
            super::ChannelKind::Extended => Self::Extended(None),
        }
    }
}

/// 1 to 1 connection with a pool
/// Can be either a mining pool or another proxy
/// 1 to 1 connection with an upstream node that implement the mining (sub)protocol can be either a a pool or an
/// upstream proxy.
#[derive(Debug, Clone)]
struct UpstreamMiningConnection {
    receiver: Receiver<EitherFrame>,
    sender: Sender<EitherFrame>,
}

impl UpstreamMiningConnection {
    async fn send(&mut self, sv2_frame: StdFrame) -> Result<(), SendError<EitherFrame>> {
        info!("SEND");
        let either_frame = sv2_frame.into();
        match self.sender.send(either_frame).await {
            Ok(_) => Ok(()),
            Err(e) => Err(e),
        }
    }
}

#[derive(Clone, Copy, Debug)]
pub struct Sv2MiningConnection {
    version: u16,
    setup_connection_flags: u32,
    #[allow(dead_code)]
    setup_connection_success_flags: u32,
}

// Efficient stack do use JobDispatcher so the smaller variant (None) do not impact performance
// cause is used in already non performant environments. That to justify the below allow.
// https://rust-lang.github.io/rust-clippy/master/index.html#large_enum_varianT
#[allow(clippy::large_enum_variant)]
#[derive(Debug)]
pub enum JobDispatcher {
    Group(GroupChannelJobDispatcher),
    None,
}

/// Can be either a mining pool or another proxy
#[derive(Debug)]
pub struct UpstreamMiningNode {
    id: u32,
    total_hash_rate: u64,
    address: SocketAddr,
    connection: Option<UpstreamMiningConnection>,
    sv2_connection: Option<Sv2MiningConnection>,
    authority_public_key: [u8; 32],
    /// group_channel id/channel_id -> dispatcher
    pub channel_id_to_job_dispatcher: HashMap<u32, JobDispatcher, BuildNoHashHasher<u32>>,
    /// Each relayed message that has a `request_id` field must have a unique `request_id` number,
    /// connection-wise.
    /// The `request_id` from the downstream is NOT guaranteed to be unique, so it must be changed.
    request_id_mapper: RequestIdMapper,
    downstream_selector: ProxyRemoteSelector,
    pub channel_kind: ChannelKind,
    group_id: Arc<Mutex<GroupId>>,
    pub channel_ids: Arc<Mutex<Id>>,
    downstream_share_per_minute: f32,
    pub solution_sender: Option<Sender<SubmitSolution<'static>>>,
    pub recv_coinbase_out: Option<Receiver<(Vec<TxOut>, Vec<u8>)>>,
    #[allow(dead_code)]
    tx_outs: HashMap<Vec<u8>, Vec<TxOut>>,
    // When a future job is received from an extended channel this is transformed to severla std
    // job for HOM downstream. If the job is future we need to keep track of the original job id and
    // the new job ids used for the std job and also which downstream received which id. When a set
    // new prev hash is received if it refer one of these ids we use this map and build the right
    // set new pre hash for each downstream. TODO who is clearing the map?
    #[allow(clippy::type_complexity)]
    job_up_to_down_ids:
        HashMap<u32, Vec<(Arc<Mutex<DownstreamMiningNode>>, u32)>, BuildNoHashHasher<u32>>,
    downstream_hash_rate: f32,
    reconnect: bool,
}

use core::convert::TryInto;
use std::{net::SocketAddr, time::Duration};
use tracing::{debug, info};

/// It assume that endpoint NEVER change flags and version!
/// I can open both extended and group channel with upstream.
impl UpstreamMiningNode {
    #[allow(clippy::too_many_arguments)]
    pub fn new(
        id: u32,
        address: SocketAddr,
        authority_public_key: [u8; 32],
        channel_kind: super::ChannelKind,
        group_id: Arc<Mutex<GroupId>>,
        channel_ids: Arc<Mutex<Id>>,
        downstream_share_per_minute: f32,
        solution_sender: Option<Sender<SubmitSolution<'static>>>,
        recv_coinbase_out: Option<Receiver<(Vec<TxOut>, Vec<u8>)>>,
        downstream_hash_rate: f32,
        reconnect: bool,
    ) -> Self {
        let request_id_mapper = RequestIdMapper::new();
        let downstream_selector = ProxyRemoteSelector::new();
        Self {
            id,
            total_hash_rate: 0,
            address,
            connection: None,
            sv2_connection: None,
            authority_public_key,
            channel_id_to_job_dispatcher: HashMap::with_hasher(BuildNoHashHasher::default()),
            request_id_mapper,
            downstream_selector,
            channel_kind: channel_kind.into(),
            group_id,
            channel_ids,
            downstream_share_per_minute,
            solution_sender,
            recv_coinbase_out,
            tx_outs: HashMap::new(),
            job_up_to_down_ids: HashMap::with_hasher(BuildNoHashHasher::default()),
            downstream_hash_rate,
            reconnect,
        }
    }
    fn on_p_hash(
        &mut self,
        mut m: SetNewPrevHash<'static>,
    ) -> Result<SendTo<DownstreamMiningNode>, Error> {
        match self.job_up_to_down_ids.get(&m.job_id) {
            Some(downstreams) => {
                let mut res = vec![];
                for (downstream, job_id) in downstreams {
                    m.job_id = *job_id;
                    let message = Mining::SetNewPrevHash(m.clone().into_static());
                    res.push(SendTo::RelayNewMessageToRemote(
                        downstream.clone(),
                        message.clone(),
                    ));
                }
                self.job_up_to_down_ids = HashMap::with_hasher(BuildNoHashHasher::default());
                Ok(SendTo::Multiple(res))
            }
            None => {
                let downstrems = self.downstream_selector.get_all_downstreams();
                let mut res = vec![];
                m.job_id = 0;
                let message = Mining::SetNewPrevHash(m.into_static());
                for downstream in downstrems {
                    res.push(SendTo::RelayNewMessageToRemote(downstream, message.clone()));
                }
                self.job_up_to_down_ids = HashMap::with_hasher(BuildNoHashHasher::default());
                Ok(SendTo::Multiple(res))
            }
        }
    }

    /// Try send a message to the upstream node.
    /// If the node is connected and there are no error return Ok(())
    /// If the node is connected and there is an error the message is not sent and an error is
    ///     returned and the upstream is marked as not connected.
    /// If the node is not connected it try to connect and send the message and everything is ok
    ///     the upstream is marked as connected and Ok(()) is returned if not an error is returned.
    pub async fn send(
        self_mutex: Arc<Mutex<Self>>,
        sv2_frame: StdFrame,
    ) -> Result<(), super::error::Error> {
        let (has_sv2_connection, mut connection, address) = self_mutex
            .safe_lock(|self_| {
                (
                    self_.sv2_connection.is_some(),
                    self_.connection.clone(),
                    self_.address,
                )
            })
            .unwrap();
        //let mut self_ = self_mutex.lock().await;

        match (connection.as_mut(), has_sv2_connection) {
            (Some(connection), true) => match connection.send(sv2_frame).await {
                Ok(_) => Ok(()),
                Err(e) => {
                    error!(
                        "Error sending message to upstream node. Trying to reconnect to {}: {}",
                        address, e
                    );
                    Self::connect(self_mutex.clone()).await.unwrap();
                    // It assume that enpoint NEVER change flags and version!
                    match Self::setup_connection(self_mutex).await {
                        Ok(()) => Ok(()),
                        Err(()) => panic!(),
                    }
                }
            },
            // It assume that no downstream try to send messages before that the upstream is
            // initialized. This assumption is enforced by the fact that
            // UpstreamMiningNode::pair only pair downstream noder with already
            // initialized upstream nodes!
            (Some(connection), false) => match connection.send(sv2_frame).await {
                Ok(_) => Ok(()),
                Err(e) => Err(e.into()),
            },
            (None, _) => {
                Self::connect(self_mutex.clone()).await?;
                let mut connection = self_mutex
                    .safe_lock(|self_| self_.connection.clone())
                    .unwrap();
                match connection.as_mut().unwrap().send(sv2_frame).await {
                    Ok(_) => match Self::setup_connection(self_mutex).await {
                        Ok(()) => Ok(()),
                        Err(()) => panic!(),
                    },
                    Err(e) => {
                        error!(
                            "Error sending message to upstream node at {} with error {}",
                            address, e
                        );
                        //Self::connect(self_mutex.clone()).await.unwrap();
                        Err(e.into())
                    }
                }
            }
        }
    }

    async fn receive(self_mutex: Arc<Mutex<Self>>) -> Result<StdFrame, super::error::Error> {
        let mut connection = self_mutex
            .safe_lock(|self_| self_.connection.clone())
            .unwrap();
        match connection.as_mut() {
            Some(connection) => match connection.receiver.recv().await {
                Ok(m) => Ok(m.try_into().unwrap()),
                Err(_) => {
                    let address = self_mutex.safe_lock(|s| s.address).unwrap();
                    error!("Upstream node {} is not available", address);
                    Err(super::error::Error::UpstreamNotAvailabe(address))
                }
            },
            None => {
                error!("No connection was found.");
                todo!()
            }
        }
    }

    async fn connect(self_mutex: Arc<Mutex<Self>>) -> Result<(), super::error::Error> {
        let has_connection = self_mutex
            .safe_lock(|self_| self_.connection.is_some())
            .unwrap();
        match has_connection {
            true => Ok(()),
            false => {
                let (address, authority_public_key) = self_mutex
                    .safe_lock(|self_| (self_.address, self_.authority_public_key))
                    .unwrap();
                let socket = TcpStream::connect(address).await.map_err(|_| {
                    error!("Upstream node {} is not available", address);
                    super::error::Error::UpstreamNotAvailabe(address)
                })?;
                info!(
                    "Connected to upstream node {}: now handling noise handshake",
                    address
                );

                let initiator = Initiator::from_raw_k(authority_public_key).unwrap();
                let (receiver, sender, _, _) =
                    Connection::new(socket, HandshakeRole::Initiator(initiator))
                        .await
                        .expect("impossible to conenct");
                let connection = UpstreamMiningConnection { receiver, sender };
                self_mutex
                    .safe_lock(|self_| {
                        self_.connection = Some(connection);
                    })
                    .unwrap();
                info!("handshare done");
                Ok(())
            }
        }
    }

    #[async_recursion]
    async fn setup_connection(self_mutex: Arc<Mutex<Self>>) -> Result<(), ()> {
        let sv2_connection = self_mutex.safe_lock(|self_| self_.sv2_connection).unwrap();

        match sv2_connection {
            None => Ok(()),
            Some(sv2_connection) => {
                let flags = sv2_connection.setup_connection_flags;
                let version = sv2_connection.version;
                let frame = self_mutex
                    .safe_lock(|self_| self_.new_setup_connection_frame(flags, version, version))
                    .unwrap();
                Self::send(self_mutex.clone(), frame)
                    .await
                    .map_err(|e| (error!("Failed to send {:?}", e)))?;

                let cloned = self_mutex.clone();
                let mut response = task::spawn(async { Self::receive(cloned).await })
                    .await
                    .unwrap()
                    .unwrap();

                let message_type = response.get_header().unwrap().msg_type();
                let payload = response.payload();
                match (message_type, payload).try_into() {
                    Ok(CommonMessages::SetupConnectionSuccess(_)) => {
                        let receiver = self_mutex
                            .safe_lock(|self_| self_.connection.clone().unwrap().receiver)
                            .unwrap();
                        Self::relay_incoming_messages(self_mutex, receiver);
                        Ok(())
                    }
                    _ => panic!(),
                }
            }
        }
    }

    fn relay_incoming_messages(
        self_: Arc<Mutex<Self>>,
        //_downstreams: HashMap<u32, Downstream>,
        receiver: Receiver<EitherFrame>,
    ) {
        task::spawn(async move {
            loop {
                if let Ok(message) = receiver.recv().await {
                    let m: StdFrame = message.try_into().unwrap();
                    let incoming: StdFrame = m;
                    Self::next(self_.clone(), incoming).await;
                } else {
                    Self::exit(self_);
                    break;
                }
            }
        });
    }
    pub fn get_id(&self) -> u32 {
        self.id
    }

    pub fn remove_dowstream(self_: Arc<Mutex<Self>>, down: &Arc<Mutex<DownstreamMiningNode>>) {
        self_
            .safe_lock(|s| s.downstream_selector.remove_downstream(down))
            .unwrap();
    }

    fn exit(self_: Arc<Mutex<Self>>) {
        if !self_.safe_lock(|s| s.reconnect).unwrap() {
            super::remove_upstream(self_.safe_lock(|s| s.id).unwrap());
        }
        let downstreams = self_
            .safe_lock(|s| s.downstream_selector.get_all_downstreams())
            .unwrap();
        let mut dowstreams_: Vec<Arc<Mutex<DownstreamMiningNode>>> = vec![];
        for d in downstreams {
            if let Some(id) = d
                .safe_lock(|d| match &d.status {
                    super::downstream_mining::DownstreamMiningNodeStatus::Initializing => None,
                    super::downstream_mining::DownstreamMiningNodeStatus::Paired(_) => None,
                    super::downstream_mining::DownstreamMiningNodeStatus::ChannelOpened(
                        channel,
                    ) => match channel {
                        Channel::DowntreamHomUpstreamGroup { channel_id, .. } => Some(*channel_id),
                        Channel::DowntreamHomUpstreamExtended { channel_id, .. } => {
                            Some(*channel_id)
                        }
                        Channel::DowntreamNonHomUpstreamExtended { .. } => todo!(),
                    },
                })
                .unwrap()
            {
                self_
                    .safe_lock(|s| s.downstream_selector.remove_downstreams_in_channel(id))
                    .unwrap();
                {
                    dowstreams_.push(d);
                }
            }
        }
        for d in dowstreams_ {
            // TODO make sure that each reference have been dropped
            if Arc::strong_count(&d) > 1 {
                //todo!()
            }
            DownstreamMiningNode::exit(d);
        }
        if self_.safe_lock(|s| s.reconnect).unwrap() {
            self_.safe_lock(|s| s.connection = None).unwrap();
            let flags = self_
                .safe_lock(|s| s.sv2_connection.unwrap().setup_connection_flags)
                .unwrap();
            self_.safe_lock(|s| s.sv2_connection = None).unwrap();
            self_.safe_lock(|s| s.channel_kind.reset()).unwrap();
            tokio::task::spawn(async move {
                tokio::time::sleep(std::time::Duration::from_secs(10)).await;
                Self::setup_flag_and_version(self_, Some(flags), 2, 2)
                    .await
                    .unwrap();
            });
        }
    }

    async fn match_next_message(
        self_mutex: Arc<Mutex<Self>>,
        to_send: Result<SendTo<DownstreamMiningNode>, Error>,
        incoming: StdFrame,
    ) {
        match to_send {
            Ok(SendTo::RelaySameMessageToRemote(downstream)) => {
                let sv2_frame: codec_sv2::Sv2Frame<MiningDeviceMessages, buffer_sv2::Slice> =
                    incoming.map(|payload| payload.try_into().unwrap());

                DownstreamMiningNode::send(downstream.clone(), sv2_frame)
                    .await
                    .unwrap();
            }
            Ok(SendTo::RelayNewMessageToRemote(downstream_mutex, message)) => {
                let message = MiningDeviceMessages::Mining(message);
                let frame: DownstreamFrame = message.try_into().unwrap();
                DownstreamMiningNode::send(downstream_mutex, frame)
                    .await
                    .unwrap();
            }
            Ok(SendTo::Respond(message)) => {
                let message = PoolMessages::Mining(message);
                let frame: StdFrame = message.try_into().unwrap();
                UpstreamMiningNode::send(self_mutex, frame).await.unwrap();
            }
            Ok(SendTo::Multiple(sends_to)) => {
                for send_to in sends_to {
                    match send_to {
                        SendTo::RelayNewMessageToRemote(downstream_mutex, message) => {
                            let message = MiningDeviceMessages::Mining(message);
                            let frame: DownstreamFrame = message.try_into().unwrap();
                            DownstreamMiningNode::send(downstream_mutex, frame)
                                .await
                                .unwrap();
                        }
                        SendTo::RelaySameMessageToRemote(downstream_mutex) => {
                            let frame: codec_sv2::Sv2Frame<
                                MiningDeviceMessages,
                                buffer_sv2::Slice,
                            > = incoming.clone().map(|payload| payload.try_into().unwrap());
                            DownstreamMiningNode::send(downstream_mutex, frame)
                                .await
                                .unwrap();
                        }
                        SendTo::Respond(message) => {
                            let message = PoolMessages::Mining(message);
                            let frame: StdFrame = message.try_into().unwrap();
                            UpstreamMiningNode::send(self_mutex.clone(), frame)
                                .await
                                .unwrap();
                        }
                        SendTo::None(_) => (),
                        SendTo::Multiple(_) => panic!("Nested SendTo::Multiple not supported"),
                        _ => panic!(),
                    }
                }
            }
            Ok(SendTo::None(_)) => (),
            Ok(_) => panic!(),
            Err(Error::NoDownstreamsConnected) => (),
            Err(e) => panic!("{:?}", e),
        }
    }

    pub async fn next(self_mutex: Arc<Mutex<Self>>, mut incoming: StdFrame) {
        let message_type = incoming.get_header().unwrap().msg_type();
        let payload = incoming.payload();

        let routing_logic = super::get_routing_logic();

        let next_message_to_send = UpstreamMiningNode::handle_message_mining(
            self_mutex.clone(),
            message_type,
            payload,
            routing_logic,
        );
        Self::match_next_message(self_mutex, next_message_to_send, incoming).await;
    }

    #[async_recursion]
    async fn setup_flag_and_version(
        self_mutex: Arc<Mutex<Self>>,
        flags: Option<u32>,
        min_version: u16,
        max_version: u16,
    ) -> Result<(), super::error::Error> {
        let flags = flags.unwrap_or(0b0000_0000_0000_0000_0000_0000_0000_0110);
        let (frame, downstream_hr) = self_mutex
            .safe_lock(|self_| {
                (
                    self_.new_setup_connection_frame(flags, min_version, max_version),
                    self_.downstream_hash_rate,
                )
            })
            .unwrap();
        Self::send(self_mutex.clone(), frame).await?;

        let cloned = self_mutex.clone();
        let mut response = task::spawn(async { Self::receive(cloned).await })
            .await
            .unwrap()
            .unwrap();

        let message_type = response.get_header().unwrap().msg_type();
        let payload = response.payload();
        match (message_type, payload).try_into() {
            Ok(CommonMessages::SetupConnectionSuccess(m)) => {
                let receiver = self_mutex
                    .safe_lock(|self_| {
                        self_.sv2_connection = Some(Sv2MiningConnection {
                            version: m.used_version,
                            setup_connection_flags: flags,
                            setup_connection_success_flags: m.flags,
                        });
                        self_.connection.clone().unwrap().receiver
                    })
                    .unwrap();
                Self::relay_incoming_messages(self_mutex.clone(), receiver);
                if self_mutex
                    .safe_lock(|s| s.channel_kind.is_extended())
                    .unwrap()
                {
                    Self::open_extended_channel(self_mutex.clone(), downstream_hr).await
                }
                Ok(())
            }
            Ok(CommonMessages::SetupConnectionError(m)) => {
                if m.flags != 0 {
                    let flags = flags ^ m.flags;
                    // We need to send SetupConnection again as we do not yet know the version of
                    // upstream
                    // debounce this?
                    Self::setup_flag_and_version(self_mutex, Some(flags), min_version, max_version)
                        .await
                } else {
                    let error_message = std::str::from_utf8(m.error_code.inner_as_ref())
                        .unwrap()
                        .to_string();
                    Err(super::error::Error::SetupConnectionError(error_message))
                }
            }
            Ok(_) => todo!(),
            Err(_) => todo!(),
        }
    }

    async fn open_extended_channel(self_mutex: Arc<Mutex<Self>>, nominal_hash_rate: f32) {
        let message = PoolMessages::Mining(Mining::OpenExtendedMiningChannel(
            OpenExtendedMiningChannel {
                request_id: 0,
                user_identity: "proxy".to_string().try_into().unwrap(),
                nominal_hash_rate,
                max_target: [
                    255, 255, 255, 255, 255, 255, 255, 255, 255, 255, 255, 255, 255, 255, 255, 255,
                    255, 255, 255, 255, 255, 255, 255, 255, 255, 255, 255, 255, 255, 255, 255, 255,
                ]
<<<<<<< HEAD
                .try_into()
                .unwrap(),
                min_extranonce_size: super::MIN_EXTRANONCE_SIZE,
=======
                .into(),
                min_extranonce_size: crate::MIN_EXTRANONCE_SIZE,
>>>>>>> 3f07a6a7
            },
        ));
        Self::send(self_mutex.clone(), message.try_into().unwrap())
            .await
            .unwrap();

        Self::wait_for_channel_factory(self_mutex).await;
    }

    async fn wait_for_channel_factory(self_mutex: Arc<Mutex<UpstreamMiningNode>>) {
        while !self_mutex
            .safe_lock(|s| s.channel_kind.is_initialized())
            .unwrap()
        {
            tokio::time::sleep(Duration::from_secs(1)).await;
        }
    }

    fn new_setup_connection_frame(
        &self,
        flags: u32,
        min_version: u16,
        max_version: u16,
    ) -> StdFrame {
        let endpoint_host = self
            .address
            .ip()
            .to_string()
            .into_bytes()
            .try_into()
            .unwrap();
        let vendor = String::new().try_into().unwrap();
        let hardware_version = String::new().try_into().unwrap();
        let firmware = String::new().try_into().unwrap();
        let device_id = String::new().try_into().unwrap();
        let setup_connection: PoolMessages = SetupConnection {
            protocol: Protocol::MiningProtocol,
            min_version,
            max_version,
            flags,
            endpoint_host,
            endpoint_port: self.address.port(),
            vendor,
            hardware_version,
            firmware,
            device_id,
        }
        .into();
        setup_connection.try_into().unwrap()
    }

    pub fn open_standard_channel_down(
        &mut self,
        request_id: u32,
        downstream_hash_rate: f32,
        id_header_only: bool,
        channel_id: u32,
    ) -> Vec<Mining<'static>> {
        match &mut self.channel_kind {
            // When channel kind is Group (that means that no extended channels is open between
            // proxy and this upstream) opening channel is handled by upstream and proxy must only
            // relay messages
            ChannelKind::Group(_) => {
                panic!("Open satandard channel down for group up not supported")
            }
            ChannelKind::Extended(Some(factory)) => {
                self.downstream_selector
                    .on_open_standard_channel_success(request_id, 0, channel_id)
                    .unwrap();
                let messages = factory
                    .add_standard_channel(
                        request_id,
                        downstream_hash_rate,
                        id_header_only,
                        channel_id,
                    )
                    .unwrap();
                messages.into_iter().map(|x| x.into_static()).collect()
            }
            _ => panic!("Channel factory not initialized"),
        }
    }

    pub fn handle_std_shr(
        self_: Arc<Mutex<Self>>,
        share_: SubmitSharesStandard,
    ) -> Result<Mining<'static>, Error> {
        if self_.safe_lock(|s| s.channel_kind.is_extended()).unwrap() {
            let share = self_
                .safe_lock(|s| {
                    let factory = s.channel_kind.get_factory();
                    factory.on_submit_shares_standard(share_.clone())
                })
                .unwrap()?;
            match share {
                OnNewShare::SendErrorDownstream(e) => {
                    tracing::error!("Received invalid share");
                    Ok(Mining::SubmitSharesError(e))
                }
                OnNewShare::SendSubmitShareUpstream((s, _)) => match s {
                    Share::Extended(s) => {
                        let message = Mining::SubmitSharesExtended(s);
                        let message = PoolMessages::Mining(message);
                        let frame: StdFrame = message.try_into().unwrap();
                        tokio::task::spawn(async move {
                            UpstreamMiningNode::send(self_.clone(), frame)
                                .await
                                .unwrap();
                        });
                        let success = SubmitSharesSuccess {
                            channel_id: share_.channel_id,
                            last_sequence_number: share_.sequence_number,
                            new_submits_accepted_count: 1,
                            new_shares_sum: 1,
                        };
                        let message = Mining::SubmitSharesSuccess(success);
                        Ok(message)
                    }
                    Share::Standard(_) => unreachable!(),
                },
                OnNewShare::RelaySubmitShareUpstream => todo!(),
                OnNewShare::ShareMeetBitcoinTarget((share, Some(template_id), coinbase, _)) => {
                    match share {
                        Share::Extended(s) => {
                            let solution = SubmitSolution {
                                template_id,
                                version: s.version,
                                header_timestamp: s.ntime,
                                header_nonce: s.nonce,
                                coinbase_tx: coinbase.try_into().unwrap(),
                            };
                            let sender = self_
                                .safe_lock(|s| s.solution_sender.clone())
                                .unwrap()
                                .unwrap();
                            // The below channel should never be full is ok to block
                            sender.send_blocking(solution).unwrap();

                            let message = Mining::SubmitSharesExtended(s);
                            let message = PoolMessages::Mining(message);
                            let frame: StdFrame = message.try_into().unwrap();
                            tokio::task::spawn(async move {
                                UpstreamMiningNode::send(self_.clone(), frame)
                                    .await
                                    .unwrap();
                            });
                            let success = SubmitSharesSuccess {
                                channel_id: share_.channel_id,
                                last_sequence_number: share_.sequence_number,
                                new_submits_accepted_count: 1,
                                new_shares_sum: 1,
                            };
                            let message = Mining::SubmitSharesSuccess(success);
                            Ok(message)
                        }
                        Share::Standard(_) => {
                            // on_submit_shares_standard call check_target that in the case of a Proxy
                            // and a share that is below the bitcoin target if the share is a standard
                            // share call share.into_extended making this branch unreachable.
                            unreachable!()
                        }
                    }
                }
                // When we have a ShareMeetBitcoinTarget it means that the proxy know the bitcoin
                // target that means that the proxy must have JD capabilities that means that the
                // second tuple elements can not be None but must be Some(template_id)
                OnNewShare::ShareMeetBitcoinTarget(..) => unreachable!(),
                OnNewShare::ShareMeetDownstreamTarget => {
                    let success = SubmitSharesSuccess {
                        channel_id: share_.channel_id,
                        last_sequence_number: share_.sequence_number,
                        new_submits_accepted_count: 1,
                        new_shares_sum: 1,
                    };
                    let message = Mining::SubmitSharesSuccess(success);
                    Ok(message)
                }
            }
        } else {
            unreachable!("Calling share_into_extended for an non extended upstream make no sense")
        }
    }

    // Example of how next could be implemented more efficently if no particular good log are
    // needed it just relay the majiority of messages downstream without serializing and
    // deserializing them. In order to find the Downstream at which the message must bu relayed the
    // channel id must be deserialized, but knowing the message type that is a very easy task is
    // either 4 bytes after the header or the first 4 bytes after the header + 4 bytes
    // #[cfg(test)]
    // #[allow(unused)]
    // pub async fn next_faster(&mut self, mut incoming: StdFrame) {
    //     let message_type = incoming.get_header().unwrap().msg_type();

    //     // When a channel is opened we need to setup the channel id in order to relay next messages
    //     // to the right Downstream
    //     if todo!() { // check if message_type is channel related

    //         // When a mining message is received (that is not a channel related message) always relay it downstream
    //     } else if todo!()  { // check if message_type is is a mining message
    //         // everything here can be just relayed downstream

    //         // Other sub(protocol) messages
    //     } else {
    //         todo!()
    //     }
    // }
}

impl
    ParseUpstreamMiningMessages<
        DownstreamMiningNode,
        ProxyRemoteSelector,
        MiningProxyRoutingLogic<DownstreamMiningNode, Self, ProxyRemoteSelector>,
    > for UpstreamMiningNode
{
    fn get_channel_type(&self) -> SupportedChannelTypes {
        SupportedChannelTypes::GroupAndExtended
    }

    fn is_work_selection_enabled(&self) -> bool {
        true
    }

    fn handle_open_standard_mining_channel_success(
        &mut self,
        m: OpenStandardMiningChannelSuccess,
        remote: Option<Arc<Mutex<DownstreamMiningNode>>>,
    ) -> Result<SendTo<DownstreamMiningNode>, Error> {
        match &mut self.channel_kind {
            ChannelKind::Group(group) => {
                let down_is_header_only = remote
                    .as_ref()
                    .unwrap()
                    .safe_lock(|remote| remote.is_header_only())
                    .unwrap();
                let remote = remote.unwrap();
                if down_is_header_only {
                    let mut res = vec![SendTo::RelaySameMessageToRemote(remote.clone())];
                    for message in group.on_channel_success_for_hom_downtream(&m)? {
                        res.push(SendTo::RelayNewMessageToRemote(remote.clone(), message));
                    }
                    remote
                        .safe_lock(|r| {
                            r.open_channel_for_down_hom_up_group(m.channel_id, m.group_channel_id)
                        })
                        .unwrap();
                    Ok(SendTo::Multiple(res))
                } else {
                    // Here we want to support only the case where downstream is non HOM and want to open
                    // extended channels with the proxy. Dowstream non HOM that try to open standard
                    // channel (grouped in groups) do not make much sense so for now is not supported
                    panic!()
                }
            }
            // If we opened and extended channel upstreams we should not receive this message
            ChannelKind::Extended(_) => todo!(),
        }
    }

    fn handle_open_extended_mining_channel_success(
        &mut self,
        m: OpenExtendedMiningChannelSuccess,
    ) -> Result<SendTo<DownstreamMiningNode>, Error> {
        let extranonce_prefix: Extranonce = m.extranonce_prefix.clone().into();
        let range_0 = 0..m.extranonce_prefix.clone().to_vec().len();
        let range_1 = range_0.end..(range_0.end + EXTRANONCE_RANGE_1_LENGTH);
        let range_2 = range_1.end..(range_0.end + m.extranonce_size as usize);
        let extranonces = ExtendedExtranonce::from_upstream_extranonce(
            extranonce_prefix,
            range_0,
            range_1,
            range_2,
        )
        .unwrap();

        self.channel_kind.initialize_factory(
            self.group_id.clone(),
            extranonces,
            self.downstream_share_per_minute,
            m.target.clone().into(),
            m.channel_id,
        );
        Ok(SendTo::None(None))
    }

    fn handle_open_mining_channel_error(
        &mut self,
        _m: OpenMiningChannelError,
    ) -> Result<SendTo<DownstreamMiningNode>, Error> {
        todo!("460")
    }

    fn handle_update_channel_error(
        &mut self,
        _m: UpdateChannelError,
    ) -> Result<SendTo<DownstreamMiningNode>, Error> {
        todo!("470")
    }

    fn handle_close_channel(
        &mut self,
        _m: CloseChannel,
    ) -> Result<SendTo<DownstreamMiningNode>, Error> {
        todo!("480")
    }

    fn handle_set_extranonce_prefix(
        &mut self,
        _m: SetExtranoncePrefix,
    ) -> Result<SendTo<DownstreamMiningNode>, Error> {
        todo!("490")
    }

    fn handle_submit_shares_success(
        &mut self,
        m: SubmitSharesSuccess,
    ) -> Result<SendTo<DownstreamMiningNode>, Error> {
        match &self
            .downstream_selector
            .downstream_from_channel_id(m.channel_id)
        {
            Some(d) => Ok(SendTo::RelaySameMessageToRemote(d.clone())),
            None => {
                info!("Share success");
                Ok(SendTo::None(None))
            }
        }
    }

    fn handle_submit_shares_error(
        &mut self,
        _m: SubmitSharesError,
    ) -> Result<SendTo<DownstreamMiningNode>, Error> {
        Ok(SendTo::None(None))
    }

    // TODO this is usefull only for non hom upstream do we really want to support non hom upstream
    // it do not make much sense IMO.
    // For now I comment the code and put here an Error
    fn handle_new_mining_job(
        &mut self,
        _m: NewMiningJob,
    ) -> Result<SendTo<DownstreamMiningNode>, Error> {
        todo!()
        //// One and only one downstream cause the message is not extended
        //match &self
        //    .downstream_selector
        //    .get_downstreams_in_channel(m.channel_id)
        //{
        //    Some(downstreams) => {
        //        let downstream = &downstreams[0];
        //        crate::add_job_id(
        //            m.job_id,
        //            self.id,
        //            downstream.safe_lock(|d| d.prev_job_id).unwrap(),
        //        );
        //        Ok(SendTo::RelaySameMessageToRemote(downstream.clone()))
        //    }
        //    None => Err(Error::NoDownstreamsConnected),
        //}
    }

    fn handle_new_extended_mining_job(
        &mut self,
        m: NewExtendedMiningJob,
    ) -> Result<SendTo<DownstreamMiningNode>, Error> {
        debug!("Handling new extended mining job: {:?} {}", m, self.id);

        let mut res = vec![];
        match &mut self.channel_kind {
            ChannelKind::Group(group) => {
                group.on_new_extended_mining_job(&m);
                let downstreams = self
                    .downstream_selector
                    .get_downstreams_in_channel(m.channel_id)
                    .ok_or(Error::NoDownstreamsConnected)?;
                for downstream in downstreams {
                    match downstream.safe_lock(|r| r.get_channel().clone()).unwrap() {
                        Channel::DowntreamHomUpstreamGroup {
                            channel_id,
                            group_id,
                            ..
                        } => {
                            let message =
                                group.last_received_job_to_standard_job(channel_id, group_id)?;

                            res.push(SendTo::RelayNewMessageToRemote(
                                downstream.clone(),
                                Mining::NewMiningJob(message),
                            ));
                        }
                        _ => unreachable!(),
                    }
                }
            }
            ChannelKind::Extended(Some(factory)) => {
                if let Ok(messages) = factory.on_new_extended_mining_job(m.clone().as_static()) {
                    let mut new_p_hash_added = false;
                    let is_future = m.is_future();
                    let original_job_id = m.job_id;
                    if is_future {
                        self.job_up_to_down_ids.insert(original_job_id, vec![]);
                    };
                    for (id, message) in messages {
                        match &message {
                            Mining::NewExtendedMiningJob(_) => {
                                // TODO implement it if support for non HOM downstream is needed
                                todo!()
                            }
                            Mining::NewMiningJob(m) => {
                                let downstream = self
                                    .downstream_selector
                                    .downstream_from_channel_id(id)
                                    .ok_or(Error::NoDownstreamsConnected)?;
                                if is_future {
                                    let ids =
                                        self.job_up_to_down_ids.get_mut(&original_job_id).unwrap();
                                    ids.push((downstream.clone(), m.job_id));
                                };
                                res.push(SendTo::RelayNewMessageToRemote(
                                    downstream,
                                    Mining::NewMiningJob(m.clone()),
                                ));
                            }
                            Mining::SetNewPrevHash(m) => {
                                if !new_p_hash_added {
                                    let downstreams =
                                        self.downstream_selector.get_all_downstreams();
                                    for downstream in downstreams {
                                        res.push(SendTo::RelayNewMessageToRemote(
                                            downstream.clone(),
                                            Mining::SetNewPrevHash(m.clone()),
                                        ));
                                    }
                                    new_p_hash_added = true;
                                }
                            }
                            _ => todo!(),
                        }
                    }
                } else {
                    todo!()
                }
            }
            ChannelKind::Extended(None) => panic!("Factory not initialized"),
        }
        Ok(SendTo::Multiple(res))
    }

    fn handle_set_new_prev_hash(
        &mut self,
        m: SetNewPrevHash,
    ) -> Result<SendTo<DownstreamMiningNode>, Error> {
        match &mut self.channel_kind {
            ChannelKind::Group(group) => {
                group.update_new_prev_hash(&m);

                let downstreams = self
                    .downstream_selector
                    .get_downstreams_in_channel(m.channel_id)
                    .ok_or(Error::NoDownstreamsConnected)?;

                let mut res = vec![];
                for downstream in downstreams {
                    let message = Mining::SetNewPrevHash(m.clone().into_static());
                    res.push(SendTo::RelayNewMessageToRemote(downstream.clone(), message));
                }
                Ok(SendTo::Multiple(res))
            }
            ChannelKind::Extended(factory) => {
                if factory
                    .as_mut()
                    .expect("Factory not initialized")
                    .on_new_prev_hash(m.clone().into_static())
                    .is_ok()
                {
                    self.on_p_hash(m.into_static().clone())
                } else {
                    todo!()
                }
            }
        }
    }

    fn handle_set_custom_mining_job_success(
        &mut self,
        _m: SetCustomMiningJobSuccess,
    ) -> Result<SendTo<DownstreamMiningNode>, Error> {
        info!("SET CUSTOM MINIG JOB SUCCESS");
        Ok(SendTo::None(None))
    }

    fn handle_set_custom_mining_job_error(
        &mut self,
        _m: SetCustomMiningJobError,
    ) -> Result<SendTo<DownstreamMiningNode>, Error> {
        todo!("560")
    }

    fn handle_set_target(&mut self, _m: SetTarget) -> Result<SendTo<DownstreamMiningNode>, Error> {
        todo!("570")
    }

    fn handle_reconnect(&mut self, _m: Reconnect) -> Result<SendTo<DownstreamMiningNode>, Error> {
        todo!("580")
    }

    fn get_request_id_mapper(&mut self) -> Option<Arc<Mutex<RequestIdMapper>>> {
        None
    }
}

pub async fn scan(
    nodes: Vec<Arc<Mutex<UpstreamMiningNode>>>,
    min_version: u16,
    max_version: u16,
) -> Vec<Arc<Mutex<UpstreamMiningNode>>> {
    let res = Arc::new(Mutex::new(Vec::with_capacity(nodes.len())));
    let spawn_tasks: Vec<task::JoinHandle<()>> = nodes
        .iter()
        .map(|node| {
            let node = node.clone();
            let cloned = res.clone();
            task::spawn(async move {
                if let Err(e) = UpstreamMiningNode::setup_flag_and_version(
                    node.clone(),
                    None,
                    min_version,
                    max_version,
                )
                .await
                {
                    error!("{:?}", e)
                } else {
                    cloned.safe_lock(|r| r.push(node.clone())).unwrap();
                }
            })
        })
        .collect();
    for task in spawn_tasks {
        task.await.unwrap();
    }
    res.safe_lock(|r| r.clone()).unwrap()
}

impl IsUpstream<DownstreamMiningNode, ProxyRemoteSelector> for UpstreamMiningNode {
    fn get_version(&self) -> u16 {
        self.sv2_connection.unwrap().version
    }

    fn get_flags(&self) -> u32 {
        self.sv2_connection.unwrap().setup_connection_flags
    }

    fn get_supported_protocols(&self) -> Vec<Protocol> {
        vec![Protocol::MiningProtocol]
    }

    fn get_id(&self) -> u32 {
        self.id
    }

    fn get_mapper(&mut self) -> Option<&mut RequestIdMapper> {
        Some(&mut self.request_id_mapper)
    }

    fn get_remote_selector(&mut self) -> &mut ProxyRemoteSelector {
        &mut self.downstream_selector
    }
}
impl IsMiningUpstream<DownstreamMiningNode, ProxyRemoteSelector> for UpstreamMiningNode {
    fn total_hash_rate(&self) -> u64 {
        self.total_hash_rate
    }
    fn add_hash_rate(&mut self, to_add: u64) {
        self.total_hash_rate += to_add;
    }
    fn get_opened_channels(&mut self) -> &mut Vec<UpstreamChannel> {
        todo!()
    }
    fn update_channels(&mut self, _channel: UpstreamChannel) {
        todo!()
    }
}

#[cfg(test)]
mod tests {
    use super::*;
    use std::net::{IpAddr, Ipv4Addr};

    #[test]
    fn new_upstream_minining_node() {
        let id = 0;
        let address = SocketAddr::new(IpAddr::V4(Ipv4Addr::new(127, 0, 0, 1)), 8080);
        let authority_public_key = [
            215, 11, 47, 78, 34, 232, 25, 192, 195, 168, 170, 209, 95, 181, 40, 114, 154, 226, 176,
            190, 90, 169, 238, 89, 191, 183, 97, 63, 194, 119, 11, 31,
        ];
        let ids = Arc::new(Mutex::new(GroupId::new()));
        let channel_ids = Arc::new(Mutex::new(Id::new()));
        let actual = UpstreamMiningNode::new(
            id,
            address,
            authority_public_key,
            super::super::ChannelKind::Group,
            ids,
            channel_ids,
            10.0,
            None,
            None,
            100_000.0,
            false,
        );

        assert_eq!(actual.id, id);

        assert_eq!(actual.total_hash_rate, 0);
        assert_eq!(actual.address, address);

        if actual.connection.is_some() {
            panic!("`UpstreamMiningNode::connection` should be `None` on call to `UpstreamMiningNode::new()`");
        }

        if actual.sv2_connection.is_some() {
            panic!("`UpstreamMiningNode::sv2_connection` should be `None` on call to `UpstreamMiningNode::new()`");
        }

        // How to test
        // assert_eq!(actual.downstream_selector, ProxyRemoteSelector::new());

        assert_eq!(actual.authority_public_key, authority_public_key);
        assert!(actual.channel_id_to_job_dispatcher.is_empty());
        assert_eq!(actual.request_id_mapper, RequestIdMapper::new());
    }
}<|MERGE_RESOLUTION|>--- conflicted
+++ resolved
@@ -668,14 +668,8 @@
                     255, 255, 255, 255, 255, 255, 255, 255, 255, 255, 255, 255, 255, 255, 255, 255,
                     255, 255, 255, 255, 255, 255, 255, 255, 255, 255, 255, 255, 255, 255, 255, 255,
                 ]
-<<<<<<< HEAD
-                .try_into()
-                .unwrap(),
-                min_extranonce_size: super::MIN_EXTRANONCE_SIZE,
-=======
                 .into(),
                 min_extranonce_size: crate::MIN_EXTRANONCE_SIZE,
->>>>>>> 3f07a6a7
             },
         ));
         Self::send(self_mutex.clone(), message.try_into().unwrap())
