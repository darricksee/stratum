--- conflicted
+++ resolved
@@ -282,7 +282,6 @@
 
 impl Client {
     pub async fn new(client_id: u32) -> Arc<Mutex<Self>> {
-<<<<<<< HEAD
         let stream = loop {
             match TcpStream::connect(ADDR).await {
                 Ok(st) => break st,
@@ -293,13 +292,9 @@
             }
         };
 
-        let arc_stream = std::sync::Arc::new(stream);
+        let arc_stream = Arc::new(stream);
 
         let (reader, writer) = (arc_stream.clone(), arc_stream);
-=======
-        let stream = Arc::new(TcpStream::connect(ADDR).await.unwrap());
-        let (reader, writer) = (stream.clone(), stream);
->>>>>>> 7e85eebb
 
         let (sender_incoming, receiver_incoming) = bounded(10);
         let (sender_outgoing, receiver_outgoing) = bounded(10);
