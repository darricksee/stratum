//! The parsers modules provides logic to convert raw SV2 message data into rust types
//! as well as logic to handle conversions among SV2 rust types

use crate::Error;

#[cfg(not(feature = "with_serde"))]
use binary_sv2::{decodable::DecodableField, decodable::FieldMarker, encodable::EncodableField};

#[cfg(feature = "with_serde")]
use binary_sv2::Serialize;

use binary_sv2::GetSize;

use binary_sv2::{from_bytes, Deserialize};

use framing_sv2::framing2::{Frame, Sv2Frame};

use const_sv2::{
    CHANNEL_BIT_ALLOCATE_MINING_JOB_TOKEN, CHANNEL_BIT_ALLOCATE_MINING_JOB_TOKEN_SUCCESS,
    CHANNEL_BIT_CHANNEL_ENDPOINT_CHANGED, CHANNEL_BIT_CLOSE_CHANNEL,
    CHANNEL_BIT_COINBASE_OUTPUT_DATA_SIZE, CHANNEL_BIT_COMMIT_MINING_JOB,
    CHANNEL_BIT_COMMIT_MINING_JOB_ERROR, CHANNEL_BIT_COMMIT_MINING_JOB_SUCCESS,
    CHANNEL_BIT_IDENTIFY_TRANSACTIONS, CHANNEL_BIT_IDENTIFY_TRANSACTIONS_SUCCESS,
    CHANNEL_BIT_MINING_SET_NEW_PREV_HASH, CHANNEL_BIT_NEW_EXTENDED_MINING_JOB,
    CHANNEL_BIT_NEW_MINING_JOB, CHANNEL_BIT_NEW_TEMPLATE, CHANNEL_BIT_OPEN_EXTENDED_MINING_CHANNEL,
    CHANNEL_BIT_OPEN_EXTENDED_MINING_CHANNEL_SUCCES, CHANNEL_BIT_OPEN_MINING_CHANNEL_ERROR,
    CHANNEL_BIT_OPEN_STANDARD_MINING_CHANNEL, CHANNEL_BIT_OPEN_STANDARD_MINING_CHANNEL_SUCCESS,
    CHANNEL_BIT_PROVIDE_MISSING_TRANSACTIONS, CHANNEL_BIT_PROVIDE_MISSING_TRANSACTIONS_SUCCESS,
    CHANNEL_BIT_RECONNECT, CHANNEL_BIT_REQUEST_TRANSACTION_DATA,
    CHANNEL_BIT_REQUEST_TRANSACTION_DATA_ERROR, CHANNEL_BIT_REQUEST_TRANSACTION_DATA_SUCCESS,
    CHANNEL_BIT_SETUP_CONNECTION, CHANNEL_BIT_SETUP_CONNECTION_ERROR,
    CHANNEL_BIT_SETUP_CONNECTION_SUCCESS, CHANNEL_BIT_SET_CUSTOM_MINING_JOB,
    CHANNEL_BIT_SET_CUSTOM_MINING_JOB_ERROR, CHANNEL_BIT_SET_CUSTOM_MINING_JOB_SUCCESS,
    CHANNEL_BIT_SET_EXTRANONCE_PREFIX, CHANNEL_BIT_SET_GROUP_CHANNEL,
    CHANNEL_BIT_SET_NEW_PREV_HASH, CHANNEL_BIT_SET_TARGET, CHANNEL_BIT_SUBMIT_SHARES_ERROR,
    CHANNEL_BIT_SUBMIT_SHARES_EXTENDED, CHANNEL_BIT_SUBMIT_SHARES_STANDARD,
    CHANNEL_BIT_SUBMIT_SHARES_SUCCESS, CHANNEL_BIT_SUBMIT_SOLUTION, CHANNEL_BIT_UPDATE_CHANNEL,
    CHANNEL_BIT_UPDATE_CHANNEL_ERROR, MESSAGE_TYPE_ALLOCATE_MINING_JOB_TOKEN,
    MESSAGE_TYPE_ALLOCATE_MINING_JOB_TOKEN_SUCCESS, MESSAGE_TYPE_CHANNEL_ENDPOINT_CHANGED,
    MESSAGE_TYPE_CLOSE_CHANNEL, MESSAGE_TYPE_COINBASE_OUTPUT_DATA_SIZE,
    MESSAGE_TYPE_COMMIT_MINING_JOB, MESSAGE_TYPE_COMMIT_MINING_JOB_ERROR,
    MESSAGE_TYPE_COMMIT_MINING_JOB_SUCCESS, MESSAGE_TYPE_IDENTIFY_TRANSACTIONS,
    MESSAGE_TYPE_IDENTIFY_TRANSACTIONS_SUCCESS, MESSAGE_TYPE_MINING_SET_NEW_PREV_HASH,
    MESSAGE_TYPE_NEW_EXTENDED_MINING_JOB, MESSAGE_TYPE_NEW_MINING_JOB, MESSAGE_TYPE_NEW_TEMPLATE,
    MESSAGE_TYPE_OPEN_EXTENDED_MINING_CHANNEL, MESSAGE_TYPE_OPEN_EXTENDED_MINING_CHANNEL_SUCCES,
    MESSAGE_TYPE_OPEN_MINING_CHANNEL_ERROR, MESSAGE_TYPE_OPEN_STANDARD_MINING_CHANNEL,
    MESSAGE_TYPE_OPEN_STANDARD_MINING_CHANNEL_SUCCESS, MESSAGE_TYPE_PROVIDE_MISSING_TRANSACTIONS,
    MESSAGE_TYPE_PROVIDE_MISSING_TRANSACTIONS_SUCCESS, MESSAGE_TYPE_RECONNECT,
    MESSAGE_TYPE_REQUEST_TRANSACTION_DATA, MESSAGE_TYPE_REQUEST_TRANSACTION_DATA_ERROR,
    MESSAGE_TYPE_REQUEST_TRANSACTION_DATA_SUCCESS, MESSAGE_TYPE_SETUP_CONNECTION,
    MESSAGE_TYPE_SETUP_CONNECTION_ERROR, MESSAGE_TYPE_SETUP_CONNECTION_SUCCESS,
    MESSAGE_TYPE_SET_CUSTOM_MINING_JOB, MESSAGE_TYPE_SET_CUSTOM_MINING_JOB_ERROR,
    MESSAGE_TYPE_SET_CUSTOM_MINING_JOB_SUCCESS, MESSAGE_TYPE_SET_EXTRANONCE_PREFIX,
    MESSAGE_TYPE_SET_GROUP_CHANNEL, MESSAGE_TYPE_SET_NEW_PREV_HASH, MESSAGE_TYPE_SET_TARGET,
    MESSAGE_TYPE_SUBMIT_SHARES_ERROR, MESSAGE_TYPE_SUBMIT_SHARES_EXTENDED,
    MESSAGE_TYPE_SUBMIT_SHARES_STANDARD, MESSAGE_TYPE_SUBMIT_SHARES_SUCCESS,
    MESSAGE_TYPE_SUBMIT_SOLUTION, MESSAGE_TYPE_UPDATE_CHANNEL, MESSAGE_TYPE_UPDATE_CHANNEL_ERROR,
};

use common_messages_sv2::{
    ChannelEndpointChanged, SetupConnection, SetupConnectionError, SetupConnectionSuccess,
};

use template_distribution_sv2::{
    CoinbaseOutputDataSize, NewTemplate, RequestTransactionData, RequestTransactionDataError,
    RequestTransactionDataSuccess, SetNewPrevHash, SubmitSolution,
};

use job_declaration_sv2::{
<<<<<<< HEAD
    AllocateMiningJobToken, AllocateMiningJobTokenSuccess, CommitMiningJob, CommitMiningJobSuccess,
=======
    AllocateMiningJobToken, AllocateMiningJobTokenSuccess, CommitMiningJob, CommitMiningJobError,
    CommitMiningJobSuccess, IdentifyTransactions, IdentifyTransactionsSuccess,
    ProvideMissingTransactions, ProvideMissingTransactionsSuccess,
>>>>>>> f3b24255
};

use mining_sv2::{
    CloseChannel, NewExtendedMiningJob, NewMiningJob, OpenExtendedMiningChannel,
    OpenExtendedMiningChannelSuccess, OpenMiningChannelError, OpenStandardMiningChannel,
    OpenStandardMiningChannelSuccess, Reconnect, SetCustomMiningJob, SetCustomMiningJobError,
    SetCustomMiningJobSuccess, SetExtranoncePrefix, SetGroupChannel,
    SetNewPrevHash as MiningSetNewPrevHash, SetTarget, SubmitSharesError, SubmitSharesExtended,
    SubmitSharesStandard, SubmitSharesSuccess, UpdateChannel, UpdateChannelError,
};

use core::convert::{TryFrom, TryInto};
use tracing::error;

pub type AnyMessage<'a> = PoolMessages<'a>;

#[derive(Clone, Debug)]
#[cfg_attr(feature = "with_serde", derive(Serialize, Deserialize))]
pub enum CommonMessages<'a> {
    ChannelEndpointChanged(ChannelEndpointChanged),
    #[cfg_attr(feature = "with_serde", serde(borrow))]
    SetupConnection(SetupConnection<'a>),
    #[cfg_attr(feature = "with_serde", serde(borrow))]
    SetupConnectionError(SetupConnectionError<'a>),
    SetupConnectionSuccess(SetupConnectionSuccess),
}

#[derive(Clone, Debug)]
#[cfg_attr(feature = "with_serde", derive(Serialize, Deserialize))]
pub enum TemplateDistribution<'a> {
    CoinbaseOutputDataSize(CoinbaseOutputDataSize),
    #[cfg_attr(feature = "with_serde", serde(borrow))]
    NewTemplate(NewTemplate<'a>),
    RequestTransactionData(RequestTransactionData),
    #[cfg_attr(feature = "with_serde", serde(borrow))]
    RequestTransactionDataError(RequestTransactionDataError<'a>),
    #[cfg_attr(feature = "with_serde", serde(borrow))]
    RequestTransactionDataSuccess(RequestTransactionDataSuccess<'a>),
    #[cfg_attr(feature = "with_serde", serde(borrow))]
    SetNewPrevHash(SetNewPrevHash<'a>),
    #[cfg_attr(feature = "with_serde", serde(borrow))]
    SubmitSolution(SubmitSolution<'a>),
}

#[derive(Clone, Debug)]
#[cfg_attr(feature = "with_serde", derive(Serialize, Deserialize))]
pub enum JobDeclaration<'a> {
    #[cfg_attr(feature = "with_serde", serde(borrow))]
    AllocateMiningJobToken(AllocateMiningJobToken<'a>),
    #[cfg_attr(feature = "with_serde", serde(borrow))]
    AllocateMiningJobTokenSuccess(AllocateMiningJobTokenSuccess<'a>),
    #[cfg_attr(feature = "with_serde", serde(borrow))]
    CommitMiningJob(CommitMiningJob<'a>),
    #[cfg_attr(feature = "with_serde", serde(borrow))]
    CommitMiningJobError(CommitMiningJobError<'a>),
    #[cfg_attr(feature = "with_serde", serde(borrow))]
    CommitMiningJobSuccess(CommitMiningJobSuccess<'a>),
    #[cfg_attr(feature = "with_serde", serde(borrow))]
    IdentifyTransactions(IdentifyTransactions<'a>),
    #[cfg_attr(feature = "with_serde", serde(borrow))]
    IdentifyTransactionsSuccess(IdentifyTransactionsSuccess<'a>),
    #[cfg_attr(feature = "with_serde", serde(borrow))]
    ProvideMissingTransactions(ProvideMissingTransactions<'a>),
    #[cfg_attr(feature = "with_serde", serde(borrow))]
    ProvideMissingTransactionsSuccess(ProvideMissingTransactionsSuccess<'a>),
}

#[derive(Clone, Debug)]
#[cfg_attr(feature = "with_serde", derive(Serialize, Deserialize))]
pub enum Mining<'a> {
    #[cfg_attr(feature = "with_serde", serde(borrow))]
    CloseChannel(CloseChannel<'a>),
    #[cfg_attr(feature = "with_serde", serde(borrow))]
    NewExtendedMiningJob(NewExtendedMiningJob<'a>),
    #[cfg_attr(feature = "with_serde", serde(borrow))]
    NewMiningJob(NewMiningJob<'a>),
    #[cfg_attr(feature = "with_serde", serde(borrow))]
    OpenExtendedMiningChannel(OpenExtendedMiningChannel<'a>),
    #[cfg_attr(feature = "with_serde", serde(borrow))]
    OpenExtendedMiningChannelSuccess(OpenExtendedMiningChannelSuccess<'a>),
    #[cfg_attr(feature = "with_serde", serde(borrow))]
    OpenMiningChannelError(OpenMiningChannelError<'a>),
    #[cfg_attr(feature = "with_serde", serde(borrow))]
    OpenStandardMiningChannel(OpenStandardMiningChannel<'a>),
    #[cfg_attr(feature = "with_serde", serde(borrow))]
    OpenStandardMiningChannelSuccess(OpenStandardMiningChannelSuccess<'a>),
    #[cfg_attr(feature = "with_serde", serde(borrow))]
    Reconnect(Reconnect<'a>),
    #[cfg_attr(feature = "with_serde", serde(borrow))]
    SetCustomMiningJob(SetCustomMiningJob<'a>),
    #[cfg_attr(feature = "with_serde", serde(borrow))]
    SetCustomMiningJobError(SetCustomMiningJobError<'a>),
    SetCustomMiningJobSuccess(SetCustomMiningJobSuccess),
    #[cfg_attr(feature = "with_serde", serde(borrow))]
    SetExtranoncePrefix(SetExtranoncePrefix<'a>),
    #[cfg_attr(feature = "with_serde", serde(borrow))]
    SetGroupChannel(SetGroupChannel<'a>),
    #[cfg_attr(feature = "with_serde", serde(borrow))]
    SetNewPrevHash(MiningSetNewPrevHash<'a>),
    #[cfg_attr(feature = "with_serde", serde(borrow))]
    SetTarget(SetTarget<'a>),
    #[cfg_attr(feature = "with_serde", serde(borrow))]
    SubmitSharesError(SubmitSharesError<'a>),
    #[cfg_attr(feature = "with_serde", serde(borrow))]
    SubmitSharesExtended(SubmitSharesExtended<'a>),
    SubmitSharesStandard(SubmitSharesStandard),
    SubmitSharesSuccess(SubmitSharesSuccess),
    #[cfg_attr(feature = "with_serde", serde(borrow))]
    UpdateChannel(UpdateChannel<'a>),
    #[cfg_attr(feature = "with_serde", serde(borrow))]
    UpdateChannelError(UpdateChannelError<'a>),
}

impl<'a> Mining<'a> {
    pub fn into_static(self) -> Mining<'static> {
        match self {
            Mining::CloseChannel(m) => Mining::CloseChannel(m.into_static()),
            Mining::NewExtendedMiningJob(m) => Mining::NewExtendedMiningJob(m.into_static()),
            Mining::NewMiningJob(m) => Mining::NewMiningJob(m.into_static()),
            Mining::OpenExtendedMiningChannel(m) => {
                Mining::OpenExtendedMiningChannel(m.into_static())
            }
            Mining::OpenExtendedMiningChannelSuccess(m) => {
                Mining::OpenExtendedMiningChannelSuccess(m.into_static())
            }
            Mining::OpenMiningChannelError(m) => Mining::OpenMiningChannelError(m.into_static()),
            Mining::OpenStandardMiningChannel(m) => {
                Mining::OpenStandardMiningChannel(m.into_static())
            }
            Mining::OpenStandardMiningChannelSuccess(m) => {
                Mining::OpenStandardMiningChannelSuccess(m.into_static())
            }
            Mining::Reconnect(m) => Mining::Reconnect(m.into_static()),
            Mining::SetCustomMiningJob(m) => Mining::SetCustomMiningJob(m.into_static()),
            Mining::SetCustomMiningJobError(m) => Mining::SetCustomMiningJobError(m.into_static()),
            Mining::SetCustomMiningJobSuccess(m) => {
                Mining::SetCustomMiningJobSuccess(m.into_static())
            }
            Mining::SetExtranoncePrefix(m) => Mining::SetExtranoncePrefix(m.into_static()),
            Mining::SetGroupChannel(m) => Mining::SetGroupChannel(m.into_static()),
            Mining::SetNewPrevHash(m) => Mining::SetNewPrevHash(m.into_static()),
            Mining::SetTarget(m) => Mining::SetTarget(m.into_static()),
            Mining::SubmitSharesError(m) => Mining::SubmitSharesError(m.into_static()),
            Mining::SubmitSharesExtended(m) => Mining::SubmitSharesExtended(m.into_static()),
            Mining::SubmitSharesStandard(m) => Mining::SubmitSharesStandard(m),
            Mining::SubmitSharesSuccess(m) => Mining::SubmitSharesSuccess(m),
            Mining::UpdateChannel(m) => Mining::UpdateChannel(m.into_static()),
            Mining::UpdateChannelError(m) => Mining::UpdateChannelError(m.into_static()),
        }
    }
}

pub trait IsSv2Message {
    fn message_type(&self) -> u8;
    fn channel_bit(&self) -> bool;
}

impl<'a> IsSv2Message for CommonMessages<'a> {
    fn message_type(&self) -> u8 {
        match self {
            Self::ChannelEndpointChanged(_) => MESSAGE_TYPE_CHANNEL_ENDPOINT_CHANGED,
            Self::SetupConnection(_) => MESSAGE_TYPE_SETUP_CONNECTION,
            Self::SetupConnectionError(_) => MESSAGE_TYPE_SETUP_CONNECTION_ERROR,
            Self::SetupConnectionSuccess(_) => MESSAGE_TYPE_SETUP_CONNECTION_SUCCESS,
        }
    }

    fn channel_bit(&self) -> bool {
        match self {
            Self::ChannelEndpointChanged(_) => CHANNEL_BIT_CHANNEL_ENDPOINT_CHANGED,
            Self::SetupConnection(_) => CHANNEL_BIT_SETUP_CONNECTION,
            Self::SetupConnectionError(_) => CHANNEL_BIT_SETUP_CONNECTION_ERROR,
            Self::SetupConnectionSuccess(_) => CHANNEL_BIT_SETUP_CONNECTION_SUCCESS,
        }
    }
}

impl<'a> IsSv2Message for TemplateDistribution<'a> {
    fn message_type(&self) -> u8 {
        match self {
            Self::CoinbaseOutputDataSize(_) => MESSAGE_TYPE_COINBASE_OUTPUT_DATA_SIZE,
            Self::NewTemplate(_) => MESSAGE_TYPE_NEW_TEMPLATE,
            Self::RequestTransactionData(_) => MESSAGE_TYPE_REQUEST_TRANSACTION_DATA,
            Self::RequestTransactionDataError(_) => MESSAGE_TYPE_REQUEST_TRANSACTION_DATA_ERROR,
            Self::RequestTransactionDataSuccess(_) => MESSAGE_TYPE_REQUEST_TRANSACTION_DATA_SUCCESS,
            Self::SetNewPrevHash(_) => MESSAGE_TYPE_SET_NEW_PREV_HASH,
            Self::SubmitSolution(_) => MESSAGE_TYPE_SUBMIT_SOLUTION,
        }
    }
    fn channel_bit(&self) -> bool {
        match self {
            Self::CoinbaseOutputDataSize(_) => CHANNEL_BIT_COINBASE_OUTPUT_DATA_SIZE,
            Self::NewTemplate(_) => CHANNEL_BIT_NEW_TEMPLATE,
            Self::RequestTransactionData(_) => CHANNEL_BIT_REQUEST_TRANSACTION_DATA,
            Self::RequestTransactionDataError(_) => CHANNEL_BIT_REQUEST_TRANSACTION_DATA_ERROR,
            Self::RequestTransactionDataSuccess(_) => CHANNEL_BIT_REQUEST_TRANSACTION_DATA_SUCCESS,
            Self::SetNewPrevHash(_) => CHANNEL_BIT_SET_NEW_PREV_HASH,
            Self::SubmitSolution(_) => CHANNEL_BIT_SUBMIT_SOLUTION,
        }
    }
}
impl<'a> IsSv2Message for JobDeclaration<'a> {
    fn message_type(&self) -> u8 {
        match self {
            Self::AllocateMiningJobToken(_) => MESSAGE_TYPE_ALLOCATE_MINING_JOB_TOKEN,
            Self::AllocateMiningJobTokenSuccess(_) => {
                MESSAGE_TYPE_ALLOCATE_MINING_JOB_TOKEN_SUCCESS
            }
            Self::CommitMiningJob(_) => MESSAGE_TYPE_COMMIT_MINING_JOB,
            Self::CommitMiningJobSuccess(_) => MESSAGE_TYPE_COMMIT_MINING_JOB_SUCCESS,
            Self::CommitMiningJobError(_) => MESSAGE_TYPE_COMMIT_MINING_JOB_ERROR,
            Self::IdentifyTransactions(_) => MESSAGE_TYPE_IDENTIFY_TRANSACTIONS,
            Self::IdentifyTransactionsSuccess(_) => MESSAGE_TYPE_IDENTIFY_TRANSACTIONS_SUCCESS,
            Self::ProvideMissingTransactions(_) => MESSAGE_TYPE_PROVIDE_MISSING_TRANSACTIONS,
            Self::ProvideMissingTransactionsSuccess(_) => {
                MESSAGE_TYPE_PROVIDE_MISSING_TRANSACTIONS_SUCCESS
            }
        }
    }
    fn channel_bit(&self) -> bool {
        match self {
            Self::AllocateMiningJobToken(_) => CHANNEL_BIT_ALLOCATE_MINING_JOB_TOKEN,
            Self::AllocateMiningJobTokenSuccess(_) => CHANNEL_BIT_ALLOCATE_MINING_JOB_TOKEN_SUCCESS,
            Self::CommitMiningJob(_) => CHANNEL_BIT_COMMIT_MINING_JOB,
            Self::CommitMiningJobSuccess(_) => CHANNEL_BIT_COMMIT_MINING_JOB_SUCCESS,
            Self::CommitMiningJobError(_) => CHANNEL_BIT_COMMIT_MINING_JOB_ERROR,
            Self::IdentifyTransactions(_) => CHANNEL_BIT_IDENTIFY_TRANSACTIONS,
            Self::IdentifyTransactionsSuccess(_) => CHANNEL_BIT_IDENTIFY_TRANSACTIONS_SUCCESS,
            Self::ProvideMissingTransactions(_) => CHANNEL_BIT_PROVIDE_MISSING_TRANSACTIONS,
            Self::ProvideMissingTransactionsSuccess(_) => {
                CHANNEL_BIT_PROVIDE_MISSING_TRANSACTIONS_SUCCESS
            }
        }
    }
}
impl<'a> IsSv2Message for Mining<'a> {
    fn message_type(&self) -> u8 {
        match self {
            Self::CloseChannel(_) => MESSAGE_TYPE_CLOSE_CHANNEL,
            Self::NewExtendedMiningJob(_) => MESSAGE_TYPE_NEW_EXTENDED_MINING_JOB,
            Self::NewMiningJob(_) => MESSAGE_TYPE_NEW_MINING_JOB,
            Self::OpenExtendedMiningChannel(_) => MESSAGE_TYPE_OPEN_EXTENDED_MINING_CHANNEL,
            Self::OpenExtendedMiningChannelSuccess(_) => {
                MESSAGE_TYPE_OPEN_EXTENDED_MINING_CHANNEL_SUCCES
            }
            Self::OpenMiningChannelError(_) => MESSAGE_TYPE_OPEN_MINING_CHANNEL_ERROR,
            Self::OpenStandardMiningChannel(_) => MESSAGE_TYPE_OPEN_STANDARD_MINING_CHANNEL,
            Self::OpenStandardMiningChannelSuccess(_) => {
                MESSAGE_TYPE_OPEN_STANDARD_MINING_CHANNEL_SUCCESS
            }
            Self::Reconnect(_) => MESSAGE_TYPE_RECONNECT,
            Self::SetCustomMiningJob(_) => MESSAGE_TYPE_SET_CUSTOM_MINING_JOB,
            Self::SetCustomMiningJobError(_) => MESSAGE_TYPE_SET_CUSTOM_MINING_JOB_ERROR,
            Self::SetCustomMiningJobSuccess(_) => MESSAGE_TYPE_SET_CUSTOM_MINING_JOB_SUCCESS,
            Self::SetExtranoncePrefix(_) => MESSAGE_TYPE_SET_EXTRANONCE_PREFIX,
            Self::SetGroupChannel(_) => MESSAGE_TYPE_SET_GROUP_CHANNEL,
            Self::SetNewPrevHash(_) => MESSAGE_TYPE_MINING_SET_NEW_PREV_HASH,
            Self::SetTarget(_) => MESSAGE_TYPE_SET_TARGET,
            Self::SubmitSharesError(_) => MESSAGE_TYPE_SUBMIT_SHARES_ERROR,
            Self::SubmitSharesExtended(_) => MESSAGE_TYPE_SUBMIT_SHARES_EXTENDED,
            Self::SubmitSharesStandard(_) => MESSAGE_TYPE_SUBMIT_SHARES_STANDARD,
            Self::SubmitSharesSuccess(_) => MESSAGE_TYPE_SUBMIT_SHARES_SUCCESS,
            Self::UpdateChannel(_) => MESSAGE_TYPE_UPDATE_CHANNEL,
            Self::UpdateChannelError(_) => MESSAGE_TYPE_UPDATE_CHANNEL_ERROR,
        }
    }

    fn channel_bit(&self) -> bool {
        match self {
            Self::CloseChannel(_) => CHANNEL_BIT_CLOSE_CHANNEL,
            Self::NewExtendedMiningJob(_) => CHANNEL_BIT_NEW_EXTENDED_MINING_JOB,
            Self::NewMiningJob(_) => CHANNEL_BIT_NEW_MINING_JOB,
            Self::OpenExtendedMiningChannel(_) => CHANNEL_BIT_OPEN_EXTENDED_MINING_CHANNEL,
            Self::OpenExtendedMiningChannelSuccess(_) => {
                CHANNEL_BIT_OPEN_EXTENDED_MINING_CHANNEL_SUCCES
            }
            Self::OpenMiningChannelError(_) => CHANNEL_BIT_OPEN_MINING_CHANNEL_ERROR,
            Self::OpenStandardMiningChannel(_) => CHANNEL_BIT_OPEN_STANDARD_MINING_CHANNEL,
            Self::OpenStandardMiningChannelSuccess(_) => {
                CHANNEL_BIT_OPEN_STANDARD_MINING_CHANNEL_SUCCESS
            }
            Self::Reconnect(_) => CHANNEL_BIT_RECONNECT,
            Self::SetCustomMiningJob(_) => CHANNEL_BIT_SET_CUSTOM_MINING_JOB,
            Self::SetCustomMiningJobError(_) => CHANNEL_BIT_SET_CUSTOM_MINING_JOB_ERROR,
            Self::SetCustomMiningJobSuccess(_) => CHANNEL_BIT_SET_CUSTOM_MINING_JOB_SUCCESS,
            Self::SetExtranoncePrefix(_) => CHANNEL_BIT_SET_EXTRANONCE_PREFIX,
            Self::SetGroupChannel(_) => CHANNEL_BIT_SET_GROUP_CHANNEL,
            Self::SetNewPrevHash(_) => CHANNEL_BIT_MINING_SET_NEW_PREV_HASH,
            Self::SetTarget(_) => CHANNEL_BIT_SET_TARGET,
            Self::SubmitSharesError(_) => CHANNEL_BIT_SUBMIT_SHARES_ERROR,
            Self::SubmitSharesExtended(_) => CHANNEL_BIT_SUBMIT_SHARES_EXTENDED,
            Self::SubmitSharesStandard(_) => CHANNEL_BIT_SUBMIT_SHARES_STANDARD,
            Self::SubmitSharesSuccess(_) => CHANNEL_BIT_SUBMIT_SHARES_SUCCESS,
            Self::UpdateChannel(_) => CHANNEL_BIT_UPDATE_CHANNEL,
            Self::UpdateChannelError(_) => CHANNEL_BIT_UPDATE_CHANNEL_ERROR,
        }
    }
}

#[cfg(not(feature = "with_serde"))]
impl<'decoder> From<CommonMessages<'decoder>> for EncodableField<'decoder> {
    fn from(m: CommonMessages<'decoder>) -> Self {
        match m {
            CommonMessages::ChannelEndpointChanged(a) => a.into(),
            CommonMessages::SetupConnection(a) => a.into(),
            CommonMessages::SetupConnectionError(a) => a.into(),
            CommonMessages::SetupConnectionSuccess(a) => a.into(),
        }
    }
}
#[cfg(not(feature = "with_serde"))]
impl<'decoder> From<TemplateDistribution<'decoder>> for EncodableField<'decoder> {
    fn from(m: TemplateDistribution<'decoder>) -> Self {
        match m {
            TemplateDistribution::CoinbaseOutputDataSize(a) => a.into(),
            TemplateDistribution::NewTemplate(a) => a.into(),
            TemplateDistribution::RequestTransactionData(a) => a.into(),
            TemplateDistribution::RequestTransactionDataError(a) => a.into(),
            TemplateDistribution::RequestTransactionDataSuccess(a) => a.into(),
            TemplateDistribution::SetNewPrevHash(a) => a.into(),
            TemplateDistribution::SubmitSolution(a) => a.into(),
        }
    }
}
#[cfg(not(feature = "with_serde"))]
impl<'decoder> From<JobDeclaration<'decoder>> for EncodableField<'decoder> {
    fn from(m: JobDeclaration<'decoder>) -> Self {
        match m {
            JobDeclaration::AllocateMiningJobToken(a) => a.into(),
            JobDeclaration::AllocateMiningJobTokenSuccess(a) => a.into(),
            JobDeclaration::CommitMiningJob(a) => a.into(),
            JobDeclaration::CommitMiningJobSuccess(a) => a.into(),
<<<<<<< HEAD
=======
            JobDeclaration::CommitMiningJobError(a) => a.into(),
            JobDeclaration::IdentifyTransactions(a) => a.into(),
            JobDeclaration::IdentifyTransactionsSuccess(a) => a.into(),
            JobDeclaration::ProvideMissingTransactions(a) => a.into(),
            JobDeclaration::ProvideMissingTransactionsSuccess(a) => a.into(),
>>>>>>> f3b24255
        }
    }
}

#[cfg(not(feature = "with_serde"))]
impl<'decoder> From<Mining<'decoder>> for EncodableField<'decoder> {
    fn from(m: Mining<'decoder>) -> Self {
        match m {
            Mining::CloseChannel(a) => a.into(),
            Mining::NewExtendedMiningJob(a) => a.into(),
            Mining::NewMiningJob(a) => a.into(),
            Mining::OpenExtendedMiningChannel(a) => a.into(),
            Mining::OpenExtendedMiningChannelSuccess(a) => a.into(),
            Mining::OpenMiningChannelError(a) => a.into(),
            Mining::OpenStandardMiningChannel(a) => a.into(),
            Mining::OpenStandardMiningChannelSuccess(a) => a.into(),
            Mining::Reconnect(a) => a.into(),
            Mining::SetCustomMiningJob(a) => a.into(),
            Mining::SetCustomMiningJobError(a) => a.into(),
            Mining::SetCustomMiningJobSuccess(a) => a.into(),
            Mining::SetExtranoncePrefix(a) => a.into(),
            Mining::SetGroupChannel(a) => a.into(),
            Mining::SetNewPrevHash(a) => a.into(),
            Mining::SetTarget(a) => a.into(),
            Mining::SubmitSharesError(a) => a.into(),
            Mining::SubmitSharesExtended(a) => a.into(),
            Mining::SubmitSharesStandard(a) => a.into(),
            Mining::SubmitSharesSuccess(a) => a.into(),
            Mining::UpdateChannel(a) => a.into(),
            Mining::UpdateChannelError(a) => a.into(),
        }
    }
}

impl GetSize for CommonMessages<'_> {
    fn get_size(&self) -> usize {
        match self {
            CommonMessages::ChannelEndpointChanged(a) => a.get_size(),
            CommonMessages::SetupConnection(a) => a.get_size(),
            CommonMessages::SetupConnectionError(a) => a.get_size(),
            CommonMessages::SetupConnectionSuccess(a) => a.get_size(),
        }
    }
}
impl GetSize for TemplateDistribution<'_> {
    fn get_size(&self) -> usize {
        match self {
            TemplateDistribution::CoinbaseOutputDataSize(a) => a.get_size(),
            TemplateDistribution::NewTemplate(a) => a.get_size(),
            TemplateDistribution::RequestTransactionData(a) => a.get_size(),
            TemplateDistribution::RequestTransactionDataError(a) => a.get_size(),
            TemplateDistribution::RequestTransactionDataSuccess(a) => a.get_size(),
            TemplateDistribution::SetNewPrevHash(a) => a.get_size(),
            TemplateDistribution::SubmitSolution(a) => a.get_size(),
        }
    }
}
impl<'a> GetSize for JobDeclaration<'a> {
    fn get_size(&self) -> usize {
        match self {
            JobDeclaration::AllocateMiningJobToken(a) => a.get_size(),
            JobDeclaration::AllocateMiningJobTokenSuccess(a) => a.get_size(),
            JobDeclaration::CommitMiningJob(a) => a.get_size(),
            JobDeclaration::CommitMiningJobSuccess(a) => a.get_size(),
<<<<<<< HEAD
=======
            JobDeclaration::CommitMiningJobError(a) => a.get_size(),
            JobDeclaration::IdentifyTransactions(a) => a.get_size(),
            JobDeclaration::IdentifyTransactionsSuccess(a) => a.get_size(),
            JobDeclaration::ProvideMissingTransactions(a) => a.get_size(),
            JobDeclaration::ProvideMissingTransactionsSuccess(a) => a.get_size(),
>>>>>>> f3b24255
        }
    }
}
impl GetSize for Mining<'_> {
    fn get_size(&self) -> usize {
        match self {
            Mining::CloseChannel(a) => a.get_size(),
            Mining::NewExtendedMiningJob(a) => a.get_size(),
            Mining::NewMiningJob(a) => a.get_size(),
            Mining::OpenExtendedMiningChannel(a) => a.get_size(),
            Mining::OpenExtendedMiningChannelSuccess(a) => a.get_size(),
            Mining::OpenMiningChannelError(a) => a.get_size(),
            Mining::OpenStandardMiningChannel(a) => a.get_size(),
            Mining::OpenStandardMiningChannelSuccess(a) => a.get_size(),
            Mining::Reconnect(a) => a.get_size(),
            Mining::SetCustomMiningJob(a) => a.get_size(),
            Mining::SetCustomMiningJobError(a) => a.get_size(),
            Mining::SetCustomMiningJobSuccess(a) => a.get_size(),
            Mining::SetExtranoncePrefix(a) => a.get_size(),
            Mining::SetGroupChannel(a) => a.get_size(),
            Mining::SetNewPrevHash(a) => a.get_size(),
            Mining::SetTarget(a) => a.get_size(),
            Mining::SubmitSharesError(a) => a.get_size(),
            Mining::SubmitSharesExtended(a) => a.get_size(),
            Mining::SubmitSharesStandard(a) => a.get_size(),
            Mining::SubmitSharesSuccess(a) => a.get_size(),
            Mining::UpdateChannel(a) => a.get_size(),
            Mining::UpdateChannelError(a) => a.get_size(),
        }
    }
}

#[cfg(not(feature = "with_serde"))]
impl<'decoder> Deserialize<'decoder> for CommonMessages<'decoder> {
    fn get_structure(_v: &[u8]) -> std::result::Result<Vec<FieldMarker>, binary_sv2::Error> {
        unimplemented!()
    }
    fn from_decoded_fields(
        _v: Vec<DecodableField<'decoder>>,
    ) -> std::result::Result<Self, binary_sv2::Error> {
        unimplemented!()
    }
}
#[cfg(not(feature = "with_serde"))]
impl<'decoder> Deserialize<'decoder> for TemplateDistribution<'decoder> {
    fn get_structure(_v: &[u8]) -> std::result::Result<Vec<FieldMarker>, binary_sv2::Error> {
        unimplemented!()
    }
    fn from_decoded_fields(
        _v: Vec<DecodableField<'decoder>>,
    ) -> std::result::Result<Self, binary_sv2::Error> {
        unimplemented!()
    }
}
#[cfg(not(feature = "with_serde"))]
impl<'decoder> Deserialize<'decoder> for JobDeclaration<'decoder> {
    fn get_structure(_v: &[u8]) -> std::result::Result<Vec<FieldMarker>, binary_sv2::Error> {
        unimplemented!()
    }
    fn from_decoded_fields(
        _v: Vec<DecodableField<'decoder>>,
    ) -> std::result::Result<Self, binary_sv2::Error> {
        unimplemented!()
    }
}
#[cfg(not(feature = "with_serde"))]
impl<'decoder> Deserialize<'decoder> for Mining<'decoder> {
    fn get_structure(_v: &[u8]) -> std::result::Result<Vec<FieldMarker>, binary_sv2::Error> {
        unimplemented!()
    }
    fn from_decoded_fields(
        _v: Vec<DecodableField<'decoder>>,
    ) -> std::result::Result<Self, binary_sv2::Error> {
        unimplemented!()
    }
}

#[cfg(not(feature = "with_serde"))]
impl<'decoder> Deserialize<'decoder> for PoolMessages<'decoder> {
    fn get_structure(_v: &[u8]) -> std::result::Result<Vec<FieldMarker>, binary_sv2::Error> {
        unimplemented!()
    }
    fn from_decoded_fields(
        _v: Vec<DecodableField<'decoder>>,
    ) -> std::result::Result<Self, binary_sv2::Error> {
        unimplemented!()
    }
}

#[cfg(not(feature = "with_serde"))]
impl<'decoder> Deserialize<'decoder> for MiningDeviceMessages<'decoder> {
    fn get_structure(_v: &[u8]) -> std::result::Result<Vec<FieldMarker>, binary_sv2::Error> {
        unimplemented!()
    }
    fn from_decoded_fields(
        _v: Vec<DecodableField<'decoder>>,
    ) -> std::result::Result<Self, binary_sv2::Error> {
        unimplemented!()
    }
}

#[derive(Debug, Clone, Copy)]
#[repr(u8)]
#[allow(clippy::enum_variant_names)]
pub enum CommonMessageTypes {
    SetupConnection = MESSAGE_TYPE_SETUP_CONNECTION,
    SetupConnectionSuccess = MESSAGE_TYPE_SETUP_CONNECTION_SUCCESS,
    SetupConnectionError = MESSAGE_TYPE_SETUP_CONNECTION_ERROR,
    ChannelEndpointChanged = MESSAGE_TYPE_CHANNEL_ENDPOINT_CHANGED,
}

impl TryFrom<u8> for CommonMessageTypes {
    type Error = Error;

    fn try_from(v: u8) -> Result<CommonMessageTypes, Error> {
        match v {
            MESSAGE_TYPE_SETUP_CONNECTION => Ok(CommonMessageTypes::SetupConnection),
            MESSAGE_TYPE_SETUP_CONNECTION_SUCCESS => Ok(CommonMessageTypes::SetupConnectionSuccess),
            MESSAGE_TYPE_SETUP_CONNECTION_ERROR => Ok(CommonMessageTypes::SetupConnectionError),
            MESSAGE_TYPE_CHANNEL_ENDPOINT_CHANGED => Ok(CommonMessageTypes::ChannelEndpointChanged),
            _ => Err(Error::UnexpectedMessage(v)),
        }
    }
}

impl<'a> TryFrom<(u8, &'a mut [u8])> for CommonMessages<'a> {
    type Error = Error;

    fn try_from(v: (u8, &'a mut [u8])) -> Result<Self, Self::Error> {
        let msg_type: CommonMessageTypes = v.0.try_into()?;
        match msg_type {
            CommonMessageTypes::SetupConnection => {
                let message: SetupConnection<'a> = from_bytes(v.1)?;
                Ok(CommonMessages::SetupConnection(message))
            }
            CommonMessageTypes::SetupConnectionSuccess => {
                let message: SetupConnectionSuccess = from_bytes(v.1)?;
                Ok(CommonMessages::SetupConnectionSuccess(message))
            }
            CommonMessageTypes::SetupConnectionError => {
                let message: SetupConnectionError<'a> = from_bytes(v.1)?;
                Ok(CommonMessages::SetupConnectionError(message))
            }
            CommonMessageTypes::ChannelEndpointChanged => {
                let message: ChannelEndpointChanged = from_bytes(v.1)?;
                Ok(CommonMessages::ChannelEndpointChanged(message))
            }
        }
    }
}

#[derive(Debug, Clone, Copy)]
#[repr(u8)]
#[allow(clippy::enum_variant_names)]
pub enum TemplateDistributionTypes {
    CoinbaseOutputDataSize = MESSAGE_TYPE_COINBASE_OUTPUT_DATA_SIZE,
    NewTemplate = MESSAGE_TYPE_NEW_TEMPLATE,
    SetNewPrevHash = MESSAGE_TYPE_SET_NEW_PREV_HASH,
    RequestTransactionData = MESSAGE_TYPE_REQUEST_TRANSACTION_DATA,
    RequestTransactionDataSuccess = MESSAGE_TYPE_REQUEST_TRANSACTION_DATA_SUCCESS,
    RequestTransactionDataError = MESSAGE_TYPE_REQUEST_TRANSACTION_DATA_ERROR,
    SubmitSolution = MESSAGE_TYPE_SUBMIT_SOLUTION,
}

impl TryFrom<u8> for TemplateDistributionTypes {
    type Error = Error;

    fn try_from(v: u8) -> Result<TemplateDistributionTypes, Error> {
        match v {
            MESSAGE_TYPE_COINBASE_OUTPUT_DATA_SIZE => {
                Ok(TemplateDistributionTypes::CoinbaseOutputDataSize)
            }
            MESSAGE_TYPE_NEW_TEMPLATE => Ok(TemplateDistributionTypes::NewTemplate),
            MESSAGE_TYPE_SET_NEW_PREV_HASH => Ok(TemplateDistributionTypes::SetNewPrevHash),
            MESSAGE_TYPE_REQUEST_TRANSACTION_DATA => {
                Ok(TemplateDistributionTypes::RequestTransactionData)
            }
            MESSAGE_TYPE_REQUEST_TRANSACTION_DATA_SUCCESS => {
                Ok(TemplateDistributionTypes::RequestTransactionDataSuccess)
            }
            MESSAGE_TYPE_REQUEST_TRANSACTION_DATA_ERROR => {
                Ok(TemplateDistributionTypes::RequestTransactionDataError)
            }
            MESSAGE_TYPE_SUBMIT_SOLUTION => Ok(TemplateDistributionTypes::SubmitSolution),
            _ => Err(Error::UnexpectedMessage(v)),
        }
    }
}

impl<'a> TryFrom<(u8, &'a mut [u8])> for TemplateDistribution<'a> {
    type Error = Error;

    fn try_from(v: (u8, &'a mut [u8])) -> Result<Self, Self::Error> {
        let msg_type: TemplateDistributionTypes = v.0.try_into()?;
        match msg_type {
            TemplateDistributionTypes::CoinbaseOutputDataSize => {
                let message: CoinbaseOutputDataSize = from_bytes(v.1)?;
                Ok(TemplateDistribution::CoinbaseOutputDataSize(message))
            }
            TemplateDistributionTypes::NewTemplate => {
                let message: NewTemplate<'a> = from_bytes(v.1)?;
                Ok(TemplateDistribution::NewTemplate(message))
            }
            TemplateDistributionTypes::SetNewPrevHash => {
                let message: SetNewPrevHash<'a> = from_bytes(v.1)?;
                Ok(TemplateDistribution::SetNewPrevHash(message))
            }
            TemplateDistributionTypes::RequestTransactionData => {
                let message: RequestTransactionData = from_bytes(v.1)?;
                Ok(TemplateDistribution::RequestTransactionData(message))
            }
            TemplateDistributionTypes::RequestTransactionDataSuccess => {
                let message: RequestTransactionDataSuccess = from_bytes(v.1)?;
                Ok(TemplateDistribution::RequestTransactionDataSuccess(message))
            }
            TemplateDistributionTypes::RequestTransactionDataError => {
                let message: RequestTransactionDataError = from_bytes(v.1)?;
                Ok(TemplateDistribution::RequestTransactionDataError(message))
            }
            TemplateDistributionTypes::SubmitSolution => {
                let message: SubmitSolution = from_bytes(v.1)?;
                Ok(TemplateDistribution::SubmitSolution(message))
            }
        }
    }
}

#[derive(Debug, Clone, Copy)]
#[repr(u8)]
#[allow(clippy::enum_variant_names)]
pub enum JobDeclarationTypes {
<<<<<<< HEAD
    AllocateMiningJobToken = MESSAGE_TYPE_ALLOCATE_MINING_TOKEN,
    AllocateMiningJobTokenSuccess = MESSAGE_TYPE_ALLOCATE_MINING_TOKEN_SUCCESS,
=======
    AllocateMiningJobToken = MESSAGE_TYPE_ALLOCATE_MINING_JOB_TOKEN,
    AllocateMiningJobTokenSuccess = MESSAGE_TYPE_ALLOCATE_MINING_JOB_TOKEN_SUCCESS,
>>>>>>> f3b24255
    CommitMiningJob = MESSAGE_TYPE_COMMIT_MINING_JOB,
    CommitMiningJobSuccess = MESSAGE_TYPE_COMMIT_MINING_JOB_SUCCESS,
}

impl TryFrom<u8> for JobDeclarationTypes {
    type Error = Error;

    fn try_from(v: u8) -> Result<JobDeclarationTypes, Error> {
        match v {
<<<<<<< HEAD
            MESSAGE_TYPE_ALLOCATE_MINING_TOKEN => Ok(JobDeclarationTypes::AllocateMiningJobToken),
            MESSAGE_TYPE_ALLOCATE_MINING_TOKEN_SUCCESS => {
=======
            MESSAGE_TYPE_ALLOCATE_MINING_JOB_TOKEN => {
                Ok(JobDeclarationTypes::AllocateMiningJobToken)
            }
            MESSAGE_TYPE_ALLOCATE_MINING_JOB_TOKEN_SUCCESS => {
>>>>>>> f3b24255
                Ok(JobDeclarationTypes::AllocateMiningJobTokenSuccess)
            }
            MESSAGE_TYPE_COMMIT_MINING_JOB => Ok(JobDeclarationTypes::CommitMiningJob),
            MESSAGE_TYPE_COMMIT_MINING_JOB_SUCCESS => {
                Ok(JobDeclarationTypes::CommitMiningJobSuccess)
            }
            _ => Err(Error::UnexpectedMessage(v)),
        }
    }
}

impl<'a> TryFrom<(u8, &'a mut [u8])> for JobDeclaration<'a> {
    type Error = Error;

    fn try_from(v: (u8, &'a mut [u8])) -> Result<Self, Self::Error> {
        let msg_type: JobDeclarationTypes = v.0.try_into()?;
        match msg_type {
            JobDeclarationTypes::AllocateMiningJobToken => {
                let message: AllocateMiningJobToken = from_bytes(v.1)?;
                Ok(JobDeclaration::AllocateMiningJobToken(message))
            }
            JobDeclarationTypes::AllocateMiningJobTokenSuccess => {
                let message: AllocateMiningJobTokenSuccess = from_bytes(v.1)?;
                Ok(JobDeclaration::AllocateMiningJobTokenSuccess(message))
            }
            JobDeclarationTypes::CommitMiningJob => {
                let message: CommitMiningJob = from_bytes(v.1)?;
                Ok(JobDeclaration::CommitMiningJob(message))
            }
            JobDeclarationTypes::CommitMiningJobSuccess => {
                let message: CommitMiningJobSuccess = from_bytes(v.1)?;
                Ok(JobDeclaration::CommitMiningJobSuccess(message))
            }
        }
    }
}

#[derive(Debug, Clone, Copy)]
#[repr(u8)]
#[allow(clippy::enum_variant_names)]
pub enum MiningTypes {
    CloseChannel = MESSAGE_TYPE_CLOSE_CHANNEL,
    NewExtendedMiningJob = MESSAGE_TYPE_NEW_EXTENDED_MINING_JOB,
    NewMiningJob = MESSAGE_TYPE_NEW_MINING_JOB,
    OpenExtendedMiningChannel = MESSAGE_TYPE_OPEN_EXTENDED_MINING_CHANNEL,
    OpenExtendedMiningChannelSuccess = MESSAGE_TYPE_OPEN_EXTENDED_MINING_CHANNEL_SUCCES,
    OpenMiningChannelError = MESSAGE_TYPE_OPEN_MINING_CHANNEL_ERROR,
    OpenStandardMiningChannel = MESSAGE_TYPE_OPEN_STANDARD_MINING_CHANNEL,
    OpenStandardMiningChannelSuccess = MESSAGE_TYPE_OPEN_STANDARD_MINING_CHANNEL_SUCCESS,
    Reconnect = MESSAGE_TYPE_RECONNECT,
    SetCustomMiningJob = MESSAGE_TYPE_SET_CUSTOM_MINING_JOB,
    SetCustomMiningJobError = MESSAGE_TYPE_SET_CUSTOM_MINING_JOB_ERROR,
    SetCustomMiningJobSuccess = MESSAGE_TYPE_SET_CUSTOM_MINING_JOB_SUCCESS,
    SetExtranoncePrefix = MESSAGE_TYPE_SET_EXTRANONCE_PREFIX,
    SetGroupChannel = MESSAGE_TYPE_SET_GROUP_CHANNEL,
    SetNewPrevHash = MESSAGE_TYPE_MINING_SET_NEW_PREV_HASH,
    SetTarget = MESSAGE_TYPE_SET_TARGET,
    SubmitSharesError = MESSAGE_TYPE_SUBMIT_SHARES_ERROR,
    SubmitSharesExtended = MESSAGE_TYPE_SUBMIT_SHARES_EXTENDED,
    SubmitSharesStandard = MESSAGE_TYPE_SUBMIT_SHARES_STANDARD,
    SubmitSharesSuccess = MESSAGE_TYPE_SUBMIT_SHARES_SUCCESS,
    UpdateChannel = MESSAGE_TYPE_UPDATE_CHANNEL,
    UpdateChannelError = MESSAGE_TYPE_UPDATE_CHANNEL_ERROR,
}

impl TryFrom<u8> for MiningTypes {
    type Error = Error;

    fn try_from(v: u8) -> Result<MiningTypes, Error> {
        match v {
            MESSAGE_TYPE_CLOSE_CHANNEL => Ok(MiningTypes::CloseChannel),
            MESSAGE_TYPE_NEW_EXTENDED_MINING_JOB => Ok(MiningTypes::NewExtendedMiningJob),
            MESSAGE_TYPE_NEW_MINING_JOB => Ok(MiningTypes::NewMiningJob),
            MESSAGE_TYPE_OPEN_EXTENDED_MINING_CHANNEL => Ok(MiningTypes::OpenExtendedMiningChannel),
            MESSAGE_TYPE_OPEN_EXTENDED_MINING_CHANNEL_SUCCES => {
                Ok(MiningTypes::OpenExtendedMiningChannelSuccess)
            }
            MESSAGE_TYPE_OPEN_MINING_CHANNEL_ERROR => Ok(MiningTypes::OpenMiningChannelError),
            MESSAGE_TYPE_OPEN_STANDARD_MINING_CHANNEL => Ok(MiningTypes::OpenStandardMiningChannel),
            MESSAGE_TYPE_OPEN_STANDARD_MINING_CHANNEL_SUCCESS => {
                Ok(MiningTypes::OpenStandardMiningChannelSuccess)
            }
            MESSAGE_TYPE_RECONNECT => Ok(MiningTypes::Reconnect),
            MESSAGE_TYPE_SET_CUSTOM_MINING_JOB => Ok(MiningTypes::SetCustomMiningJob),
            MESSAGE_TYPE_SET_CUSTOM_MINING_JOB_ERROR => Ok(MiningTypes::SetCustomMiningJobError),
            MESSAGE_TYPE_SET_CUSTOM_MINING_JOB_SUCCESS => {
                Ok(MiningTypes::SetCustomMiningJobSuccess)
            }
            MESSAGE_TYPE_SET_EXTRANONCE_PREFIX => Ok(MiningTypes::SetExtranoncePrefix),
            MESSAGE_TYPE_SET_GROUP_CHANNEL => Ok(MiningTypes::SetGroupChannel),
            MESSAGE_TYPE_MINING_SET_NEW_PREV_HASH => Ok(MiningTypes::SetNewPrevHash),
            MESSAGE_TYPE_SET_TARGET => Ok(MiningTypes::SetTarget),
            MESSAGE_TYPE_SUBMIT_SHARES_ERROR => Ok(MiningTypes::SubmitSharesError),
            MESSAGE_TYPE_SUBMIT_SHARES_EXTENDED => Ok(MiningTypes::SubmitSharesExtended),
            MESSAGE_TYPE_SUBMIT_SHARES_STANDARD => Ok(MiningTypes::SubmitSharesStandard),
            MESSAGE_TYPE_SUBMIT_SHARES_SUCCESS => Ok(MiningTypes::SubmitSharesSuccess),
            MESSAGE_TYPE_UPDATE_CHANNEL => Ok(MiningTypes::UpdateChannel),
            MESSAGE_TYPE_UPDATE_CHANNEL_ERROR => Ok(MiningTypes::UpdateChannelError),
            MESSAGE_TYPE_SETUP_CONNECTION => Err(Error::UnexpectedMessage(v)),
            _ => {
                error!("Invalid message type: {}", v);
                Err(Error::UnexpectedMessage(v))
            }
        }
    }
}

impl<'a> TryFrom<(u8, &'a mut [u8])> for Mining<'a> {
    type Error = Error;

    fn try_from(v: (u8, &'a mut [u8])) -> Result<Self, Self::Error> {
        let msg_type: MiningTypes = v.0.try_into()?;
        match msg_type {
            MiningTypes::CloseChannel => {
                let message: CloseChannel = from_bytes(v.1)?;
                Ok(Mining::CloseChannel(message))
            }
            MiningTypes::NewExtendedMiningJob => {
                let message: NewExtendedMiningJob = from_bytes(v.1)?;
                Ok(Mining::NewExtendedMiningJob(message))
            }
            MiningTypes::NewMiningJob => {
                let message: NewMiningJob = from_bytes(v.1)?;
                Ok(Mining::NewMiningJob(message))
            }
            MiningTypes::OpenExtendedMiningChannel => {
                let message: OpenExtendedMiningChannel = from_bytes(v.1)?;
                Ok(Mining::OpenExtendedMiningChannel(message))
            }
            MiningTypes::OpenExtendedMiningChannelSuccess => {
                let message: OpenExtendedMiningChannelSuccess = from_bytes(v.1)?;
                Ok(Mining::OpenExtendedMiningChannelSuccess(message))
            }
            MiningTypes::OpenMiningChannelError => {
                let message: OpenMiningChannelError = from_bytes(v.1)?;
                Ok(Mining::OpenMiningChannelError(message))
            }
            MiningTypes::OpenStandardMiningChannel => {
                let message: OpenStandardMiningChannel = from_bytes(v.1)?;
                Ok(Mining::OpenStandardMiningChannel(message))
            }
            MiningTypes::OpenStandardMiningChannelSuccess => {
                let message: OpenStandardMiningChannelSuccess = from_bytes(v.1)?;
                Ok(Mining::OpenStandardMiningChannelSuccess(message))
            }
            MiningTypes::Reconnect => {
                let message: Reconnect = from_bytes(v.1)?;
                Ok(Mining::Reconnect(message))
            }
            MiningTypes::SetCustomMiningJob => {
                let message: SetCustomMiningJob = from_bytes(v.1)?;
                Ok(Mining::SetCustomMiningJob(message))
            }
            MiningTypes::SetCustomMiningJobError => {
                let message: SetCustomMiningJobError = from_bytes(v.1)?;
                Ok(Mining::SetCustomMiningJobError(message))
            }
            MiningTypes::SetCustomMiningJobSuccess => {
                let message: SetCustomMiningJobSuccess = from_bytes(v.1)?;
                Ok(Mining::SetCustomMiningJobSuccess(message))
            }
            MiningTypes::SetExtranoncePrefix => {
                let message: SetExtranoncePrefix = from_bytes(v.1)?;
                Ok(Mining::SetExtranoncePrefix(message))
            }
            MiningTypes::SetGroupChannel => {
                let message: SetGroupChannel = from_bytes(v.1)?;
                Ok(Mining::SetGroupChannel(message))
            }
            MiningTypes::SetNewPrevHash => {
                let message: MiningSetNewPrevHash = from_bytes(v.1)?;
                Ok(Mining::SetNewPrevHash(message))
            }
            MiningTypes::SetTarget => {
                let message: SetTarget = from_bytes(v.1)?;
                Ok(Mining::SetTarget(message))
            }
            MiningTypes::SubmitSharesError => {
                let message: SubmitSharesError = from_bytes(v.1)?;
                Ok(Mining::SubmitSharesError(message))
            }
            MiningTypes::SubmitSharesExtended => {
                let message: SubmitSharesExtended = from_bytes(v.1)?;
                Ok(Mining::SubmitSharesExtended(message))
            }
            MiningTypes::SubmitSharesStandard => {
                let message: SubmitSharesStandard = from_bytes(v.1)?;
                Ok(Mining::SubmitSharesStandard(message))
            }
            MiningTypes::SubmitSharesSuccess => {
                let message: SubmitSharesSuccess = from_bytes(v.1)?;
                Ok(Mining::SubmitSharesSuccess(message))
            }
            MiningTypes::UpdateChannel => {
                let message: UpdateChannel = from_bytes(v.1)?;
                Ok(Mining::UpdateChannel(message))
            }
            MiningTypes::UpdateChannelError => {
                let message: UpdateChannelError = from_bytes(v.1)?;
                Ok(Mining::UpdateChannelError(message))
            }
        }
    }
}

#[derive(Clone, Debug)]
#[cfg_attr(feature = "with_serde", derive(Serialize, Deserialize))]
pub enum MiningDeviceMessages<'a> {
    #[cfg_attr(feature = "with_serde", serde(borrow))]
    Common(CommonMessages<'a>),
    #[cfg_attr(feature = "with_serde", serde(borrow))]
    Mining(Mining<'a>),
}
#[cfg(not(feature = "with_serde"))]
impl<'decoder> From<MiningDeviceMessages<'decoder>> for EncodableField<'decoder> {
    fn from(m: MiningDeviceMessages<'decoder>) -> Self {
        match m {
            MiningDeviceMessages::Common(a) => a.into(),
            MiningDeviceMessages::Mining(a) => a.into(),
        }
    }
}
impl GetSize for MiningDeviceMessages<'_> {
    fn get_size(&self) -> usize {
        match self {
            MiningDeviceMessages::Common(a) => a.get_size(),
            MiningDeviceMessages::Mining(a) => a.get_size(),
        }
    }
}
impl<'a> TryFrom<(u8, &'a mut [u8])> for MiningDeviceMessages<'a> {
    type Error = Error;

    fn try_from(v: (u8, &'a mut [u8])) -> Result<Self, Self::Error> {
        let is_common: Result<CommonMessageTypes, Error> = v.0.try_into();
        let is_mining: Result<MiningTypes, Error> = v.0.try_into();
        match (is_common, is_mining) {
            (Ok(_), Err(_)) => Ok(Self::Common(v.try_into()?)),
            (Err(_), Ok(_)) => Ok(Self::Mining(v.try_into()?)),
            (Err(e), Err(_)) => Err(e),
            // this is an impossible state is safe to panic here
            (Ok(_), Ok(_)) => panic!(),
        }
    }
}

#[derive(Clone, Debug)]
#[cfg_attr(feature = "with_serde", derive(Serialize, Deserialize))]
pub enum PoolMessages<'a> {
    #[cfg_attr(feature = "with_serde", serde(borrow))]
    Common(CommonMessages<'a>),
    #[cfg_attr(feature = "with_serde", serde(borrow))]
    Mining(Mining<'a>),
    #[cfg_attr(feature = "with_serde", serde(borrow))]
    JobDeclaration(JobDeclaration<'a>),
    #[cfg_attr(feature = "with_serde", serde(borrow))]
    TemplateDistribution(TemplateDistribution<'a>),
}

impl<'a> TryFrom<MiningDeviceMessages<'a>> for PoolMessages<'a> {
    type Error = Error;

    fn try_from(value: MiningDeviceMessages<'a>) -> Result<Self, Self::Error> {
        match value {
            MiningDeviceMessages::Common(m) => Ok(PoolMessages::Common(m)),
            MiningDeviceMessages::Mining(m) => Ok(PoolMessages::Mining(m)),
        }
    }
}

#[cfg(not(feature = "with_serde"))]
impl<'decoder> From<PoolMessages<'decoder>> for EncodableField<'decoder> {
    fn from(m: PoolMessages<'decoder>) -> Self {
        match m {
            PoolMessages::Common(a) => a.into(),
            PoolMessages::Mining(a) => a.into(),
            PoolMessages::JobDeclaration(a) => a.into(),
            PoolMessages::TemplateDistribution(a) => a.into(),
        }
    }
}
impl GetSize for PoolMessages<'_> {
    fn get_size(&self) -> usize {
        match self {
            PoolMessages::Common(a) => a.get_size(),
            PoolMessages::Mining(a) => a.get_size(),
            PoolMessages::JobDeclaration(a) => a.get_size(),
            PoolMessages::TemplateDistribution(a) => a.get_size(),
        }
    }
}

impl<'a> IsSv2Message for PoolMessages<'a> {
    fn message_type(&self) -> u8 {
        match self {
            PoolMessages::Common(a) => a.message_type(),
            PoolMessages::Mining(a) => a.message_type(),
            PoolMessages::JobDeclaration(a) => a.message_type(),
            PoolMessages::TemplateDistribution(a) => a.message_type(),
        }
    }

    fn channel_bit(&self) -> bool {
        match self {
            PoolMessages::Common(a) => a.channel_bit(),
            PoolMessages::Mining(a) => a.channel_bit(),
            PoolMessages::JobDeclaration(a) => a.channel_bit(),
            PoolMessages::TemplateDistribution(a) => a.channel_bit(),
        }
    }
}

impl<'a> IsSv2Message for MiningDeviceMessages<'a> {
    fn message_type(&self) -> u8 {
        match self {
            MiningDeviceMessages::Common(a) => a.message_type(),
            MiningDeviceMessages::Mining(a) => a.message_type(),
        }
    }

    fn channel_bit(&self) -> bool {
        match self {
            MiningDeviceMessages::Common(a) => a.channel_bit(),
            MiningDeviceMessages::Mining(a) => a.channel_bit(),
        }
    }
}

impl<'a> TryFrom<(u8, &'a mut [u8])> for PoolMessages<'a> {
    type Error = Error;

    fn try_from(v: (u8, &'a mut [u8])) -> Result<Self, Self::Error> {
        let is_common: Result<CommonMessageTypes, Error> = v.0.try_into();
        let is_mining: Result<MiningTypes, Error> = v.0.try_into();
        let is_job_declaration: Result<JobDeclarationTypes, Error> = v.0.try_into();
        match (is_common, is_mining, is_job_declaration) {
            (Ok(_), Err(_), Err(_)) => Ok(Self::Common(v.try_into()?)),
            (Err(_), Ok(_), Err(_)) => Ok(Self::Mining(v.try_into()?)),
            (Err(_), Err(_), Ok(_)) => Ok(Self::JobDeclaration(v.try_into()?)),
            (Err(e), Err(_), Err(_)) => Err(e),
            // This is an impossible state is safe to panic here
            _ => panic!(),
        }
    }
}

impl<'a> From<SetupConnection<'a>> for CommonMessages<'a> {
    fn from(v: SetupConnection<'a>) -> Self {
        CommonMessages::SetupConnection(v)
    }
}

impl<'a> From<SetupConnectionSuccess> for CommonMessages<'a> {
    fn from(v: SetupConnectionSuccess) -> Self {
        CommonMessages::SetupConnectionSuccess(v)
    }
}

impl<'a> From<SetupConnectionError<'a>> for CommonMessages<'a> {
    fn from(v: SetupConnectionError<'a>) -> Self {
        CommonMessages::SetupConnectionError(v)
    }
}

impl<'a> From<OpenStandardMiningChannel<'a>> for Mining<'a> {
    fn from(v: OpenStandardMiningChannel<'a>) -> Self {
        Mining::OpenStandardMiningChannel(v)
    }
}
impl<'a> From<UpdateChannel<'a>> for Mining<'a> {
    fn from(v: UpdateChannel<'a>) -> Self {
        Mining::UpdateChannel(v)
    }
}
impl<'a> From<OpenStandardMiningChannelSuccess<'a>> for Mining<'a> {
    fn from(v: OpenStandardMiningChannelSuccess<'a>) -> Self {
        Mining::OpenStandardMiningChannelSuccess(v)
    }
}

impl<'a, T: Into<CommonMessages<'a>>> From<T> for PoolMessages<'a> {
    fn from(v: T) -> Self {
        PoolMessages::Common(v.into())
    }
}

impl<'a, T: Into<CommonMessages<'a>>> From<T> for MiningDeviceMessages<'a> {
    fn from(v: T) -> Self {
        MiningDeviceMessages::Common(v.into())
    }
}

impl<'decoder, B: AsMut<[u8]> + AsRef<[u8]>> TryFrom<PoolMessages<'decoder>>
    for Sv2Frame<PoolMessages<'decoder>, B>
{
    type Error = Error;

    fn try_from(v: PoolMessages<'decoder>) -> Result<Self, Error> {
        let extension_type = 0;
        let channel_bit = v.channel_bit();
        let message_type = v.message_type();
        Sv2Frame::from_message(v, message_type, extension_type, channel_bit)
            .ok_or(Error::BadPayloadSize)
    }
}

impl<'decoder, B: AsMut<[u8]> + AsRef<[u8]>> TryFrom<MiningDeviceMessages<'decoder>>
    for Sv2Frame<MiningDeviceMessages<'decoder>, B>
{
    type Error = Error;

    fn try_from(v: MiningDeviceMessages<'decoder>) -> Result<Self, Error> {
        let extension_type = 0;
        let channel_bit = v.channel_bit();
        let message_type = v.message_type();
        Sv2Frame::from_message(v, message_type, extension_type, channel_bit)
            .ok_or(Error::BadPayloadSize)
    }
}

impl<'decoder, B: AsMut<[u8]> + AsRef<[u8]>> TryFrom<TemplateDistribution<'decoder>>
    for Sv2Frame<TemplateDistribution<'decoder>, B>
{
    type Error = Error;

    fn try_from(v: TemplateDistribution<'decoder>) -> Result<Self, Error> {
        let extension_type = 0;
        let channel_bit = v.channel_bit();
        let message_type = v.message_type();
        Sv2Frame::from_message(v, message_type, extension_type, channel_bit)
            .ok_or(Error::BadPayloadSize)
    }
}

impl<'a> TryFrom<PoolMessages<'a>> for MiningDeviceMessages<'a> {
    type Error = Error;

    fn try_from(value: PoolMessages<'a>) -> Result<Self, Error> {
        match value {
            PoolMessages::Common(message) => Ok(Self::Common(message)),
            PoolMessages::Mining(message) => Ok(Self::Mining(message)),
            PoolMessages::JobDeclaration(_) => Err(Error::UnexpectedPoolMessage),
            PoolMessages::TemplateDistribution(_) => Err(Error::UnexpectedPoolMessage),
        }
    }
}<|MERGE_RESOLUTION|>--- conflicted
+++ resolved
@@ -67,13 +67,9 @@
 };
 
 use job_declaration_sv2::{
-<<<<<<< HEAD
-    AllocateMiningJobToken, AllocateMiningJobTokenSuccess, CommitMiningJob, CommitMiningJobSuccess,
-=======
     AllocateMiningJobToken, AllocateMiningJobTokenSuccess, CommitMiningJob, CommitMiningJobError,
     CommitMiningJobSuccess, IdentifyTransactions, IdentifyTransactionsSuccess,
     ProvideMissingTransactions, ProvideMissingTransactionsSuccess,
->>>>>>> f3b24255
 };
 
 use mining_sv2::{
@@ -406,14 +402,11 @@
             JobDeclaration::AllocateMiningJobTokenSuccess(a) => a.into(),
             JobDeclaration::CommitMiningJob(a) => a.into(),
             JobDeclaration::CommitMiningJobSuccess(a) => a.into(),
-<<<<<<< HEAD
-=======
             JobDeclaration::CommitMiningJobError(a) => a.into(),
             JobDeclaration::IdentifyTransactions(a) => a.into(),
             JobDeclaration::IdentifyTransactionsSuccess(a) => a.into(),
             JobDeclaration::ProvideMissingTransactions(a) => a.into(),
             JobDeclaration::ProvideMissingTransactionsSuccess(a) => a.into(),
->>>>>>> f3b24255
         }
     }
 }
@@ -478,14 +471,11 @@
             JobDeclaration::AllocateMiningJobTokenSuccess(a) => a.get_size(),
             JobDeclaration::CommitMiningJob(a) => a.get_size(),
             JobDeclaration::CommitMiningJobSuccess(a) => a.get_size(),
-<<<<<<< HEAD
-=======
             JobDeclaration::CommitMiningJobError(a) => a.get_size(),
             JobDeclaration::IdentifyTransactions(a) => a.get_size(),
             JobDeclaration::IdentifyTransactionsSuccess(a) => a.get_size(),
             JobDeclaration::ProvideMissingTransactions(a) => a.get_size(),
             JobDeclaration::ProvideMissingTransactionsSuccess(a) => a.get_size(),
->>>>>>> f3b24255
         }
     }
 }
@@ -717,13 +707,8 @@
 #[repr(u8)]
 #[allow(clippy::enum_variant_names)]
 pub enum JobDeclarationTypes {
-<<<<<<< HEAD
-    AllocateMiningJobToken = MESSAGE_TYPE_ALLOCATE_MINING_TOKEN,
-    AllocateMiningJobTokenSuccess = MESSAGE_TYPE_ALLOCATE_MINING_TOKEN_SUCCESS,
-=======
     AllocateMiningJobToken = MESSAGE_TYPE_ALLOCATE_MINING_JOB_TOKEN,
     AllocateMiningJobTokenSuccess = MESSAGE_TYPE_ALLOCATE_MINING_JOB_TOKEN_SUCCESS,
->>>>>>> f3b24255
     CommitMiningJob = MESSAGE_TYPE_COMMIT_MINING_JOB,
     CommitMiningJobSuccess = MESSAGE_TYPE_COMMIT_MINING_JOB_SUCCESS,
 }
@@ -733,15 +718,10 @@
 
     fn try_from(v: u8) -> Result<JobDeclarationTypes, Error> {
         match v {
-<<<<<<< HEAD
-            MESSAGE_TYPE_ALLOCATE_MINING_TOKEN => Ok(JobDeclarationTypes::AllocateMiningJobToken),
-            MESSAGE_TYPE_ALLOCATE_MINING_TOKEN_SUCCESS => {
-=======
             MESSAGE_TYPE_ALLOCATE_MINING_JOB_TOKEN => {
                 Ok(JobDeclarationTypes::AllocateMiningJobToken)
             }
             MESSAGE_TYPE_ALLOCATE_MINING_JOB_TOKEN_SUCCESS => {
->>>>>>> f3b24255
                 Ok(JobDeclarationTypes::AllocateMiningJobTokenSuccess)
             }
             MESSAGE_TYPE_COMMIT_MINING_JOB => Ok(JobDeclarationTypes::CommitMiningJob),
